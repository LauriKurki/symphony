"""Definition of the generative models."""

from typing import Callable, Optional, Tuple

import chex
import e3nn_jax as e3nn
import haiku as hk
import jax
import jax.numpy as jnp
import jraph
import mace_jax.modules
import ml_collections
import nequip_jax

import datatypes

RADII = jnp.arange(0.75, 2.03, 0.02)
ATOMIC_NUMBERS = [1, 6, 7, 8, 9]
NUM_ELEMENTS = len(ATOMIC_NUMBERS)


def get_first_node_indices(graphs: jraph.GraphsTuple) -> jnp.ndarray:
    """Returns the indices of the focus nodes in each graph."""
    return jnp.concatenate((jnp.asarray([0]), jnp.cumsum(graphs.n_node)[:-1]))


def get_segment_ids(
    n_node: jnp.ndarray, num_nodes: int, num_graphs: int
) -> jnp.ndarray:
    """Returns the segment ids for each node in the graphs."""
    num_graphs = n_node.shape[0]

    return jnp.repeat(
        jnp.arange(num_graphs), n_node, axis=0, total_repeat_length=num_nodes
    )


def segment_softmax_with_zero(
    logits: jnp.ndarray, segment_ids: jnp.ndarray, num_segments: int
) -> jnp.ndarray:
    """Returns the segment softmax with a zero logit added to each segment.

    This function returns the probabilities assuming the zero logit was not present,
    and the probabilities of sampling the zero logit.
    """

    # First, subtract the segment max for numerical stability
    maxs = jraph.segment_max(
        logits, segment_ids, num_segments, indices_are_sorted=True, unique_indices=False
    )
    logits = logits - maxs[segment_ids]

    # Then, take the exp.
    logits = jnp.exp(logits)

    # Then, calculate the normalizers.
    # These probabilities are ignoring the stop logit.
    original_normalizers = jraph.segment_sum(
        logits, segment_ids, num_segments, indices_are_sorted=True, unique_indices=False
    )
    probs = logits / original_normalizers[segment_ids]

    # Finally, calculate the zero probabilities.
    zero_probs = jnp.exp(-maxs) / (original_normalizers + jnp.exp(-maxs))
    return probs, zero_probs


def segment_sample(
    probabilities: jnp.ndarray,
    segment_ids: jnp.ndarray,
    num_segments: int,
    rng: chex.PRNGKey,
):
    """Sample indices from a categorical distribution across each segment.
    Args:
        probabilities: A 1D array of probabilities.
        segment_ids: A 1D array of segment ids.
        num_segments: The number of segments.
        rng: A PRNG key.
    Returns:
        A 1D array of sampled indices, one for each segment.
    """

    def sample_for_segment(rng, i):
        return jax.random.choice(
            rng, node_indices, p=jnp.where(i == segment_ids, probabilities, 0.0)
        )

    node_indices = jnp.arange(len(segment_ids))
    rngs = jax.random.split(rng, num_segments)
    return jax.vmap(sample_for_segment)(rngs, jnp.arange(num_segments))


def shifted_softplus(x: jnp.ndarray) -> jnp.ndarray:
    """A softplus function shifted so that shifted_softplus(0) = 0."""
    return jax.nn.softplus(x) - jnp.log(2.0)


def cosine_cutoff(input: jnp.ndarray, cutoff: jnp.ndarray):
    """Behler-style cosine cutoff, adapted from SchNetPack."""
    # Compute values of cutoff function
    input_cut = 0.5 * (jnp.cos(input * jnp.pi / cutoff) + 1.0)
    # Remove contributions beyond the cutoff radius
    input_cut *= (input < cutoff).astype(jnp.float32)
    return input_cut


class E3SchNetInteractionBlock(hk.Module):
    r"""E(3)-equivariant SchNet interaction block for modeling interactions of atomistic systems."""

    def __init__(
        self,
        n_atom_basis: int,
        n_filters: int,
        max_ell: int,
        activation: Callable[[jnp.ndarray], jnp.ndarray],
    ):
        """
        Args:
            n_atom_basis: number of features to describe atomic environments.
            n_rbf (int): number of radial basis functions.
            n_filters: number of filters used in continuous-filter convolution.
            activation: if None, no activation function is used.
        """
        super(E3SchNetInteractionBlock, self).__init__()
        self.n_atom_basis = n_atom_basis
        self.n_filters = n_filters
        self.max_ell = max_ell
        self.activation = activation

    def __call__(
        self,
        x: e3nn.IrrepsArray,
        idx_i: jnp.ndarray,
        idx_j: jnp.ndarray,
        f_ij: jnp.ndarray,
        rcut_ij: jnp.ndarray,
        Yr_ij: jnp.ndarray,
    ) -> e3nn.IrrepsArray:
        """Compute interaction output. Notation matches SchNetPack implementation in PyTorch.
        Args:
            x: input IrrepsArray indicating node features
            idx_i: index of center atom i
            idx_j: index of neighbors j
            f_ij: d_ij passed through the embedding function
            rcut_ij: d_ij passed through the cutoff function
            r_ij: relative position of neighbor j to atom i
            Yr_ij: spherical harmonics of r_ij
        Returns:
            atom features after interaction
        """
        input_irreps = x.irreps

        # Embed the inputs.
        x = e3nn.haiku.Linear(
            irreps_out=self.n_filters * e3nn.Irreps.spherical_harmonics(self.max_ell)
        )(x)

        # Select senders.
        x_j = x[idx_j]
        x_j = x_j.mul_to_axis(self.n_filters, axis=-2)
        x_j = e3nn.tensor_product(x_j, Yr_ij)
        x_j = x_j.axis_to_mul(axis=-2)

        # Compute filter.
        W_ij = hk.Sequential(
            [
                hk.Linear(self.n_filters),
                lambda x: self.activation(x),
                hk.Linear(x_j.irreps.num_irreps),
            ]
        )(f_ij)
        W_ij = W_ij * rcut_ij[:, None]
        W_ij = e3nn.IrrepsArray(f"{x_j.irreps.num_irreps}x0e", W_ij)

        # Compute continuous-filter convolution.
        x_ij = x_j * W_ij
        x = e3nn.scatter_sum(x_ij, dst=idx_i, output_size=x.shape[0])

        # Apply final linear and activation layers.
        x = e3nn.haiku.Linear(
            irreps_out=input_irreps,
        )(x)
        x = e3nn.scalar_activation(
            x,
            acts=[self.activation if ir.l == 0 else None for _, ir in input_irreps],
        )
        x = e3nn.haiku.Linear(irreps_out=input_irreps)(x)
        return x


class E3SchNet(hk.Module):
    """A Haiku implementation of E3SchNet."""

    def __init__(
        self,
        n_atom_basis: int,
        n_interactions: int,
        n_filters: int,
        n_rbf: int,
        activation: Callable[[jnp.ndarray], jnp.ndarray],
        cutoff: float,
        max_ell: int,
    ):
        """
        Args:
            n_atom_basis: number of features to describe atomic environments.
                This determines the size of each embedding vector; i.e. embeddings_dim.
            n_interactions: number of interaction blocks.
            radial_basis: layer for expanding interatomic distances in a basis set
            cutoff_fn: cutoff function
            n_filters: number of filters used in continuous-filter convolution
            shared_interactions: if True, share the weights across
                interaction blocks and filter-generating networks.
            max_z: maximal nuclear charge
            activation: activation function
        """
        super().__init__()
        self.n_atom_basis = n_atom_basis
        self.n_interactions = n_interactions
        self.activation = activation
        self.n_filters = n_filters
        self.n_rbf = n_rbf
        self.radial_basis = lambda x: e3nn.soft_one_hot_linspace(
            x,
            start=0.0,
            end=cutoff,
            number=self.n_rbf,
            basis="gaussian",
            cutoff=True,
        )
        self.cutoff_fn = lambda x: cosine_cutoff(x, cutoff=cutoff)
        self.max_ell = max_ell

    def __call__(self, graphs: jraph.GraphsTuple) -> jnp.ndarray:
        # 'species' are actually atomic numbers mapped to [0, NUM_ELEMENTS).
        # But we keep the same name for consistency with SchNetPack.
        atomic_numbers = graphs.nodes.species
        r_ij = (
            graphs.nodes.positions[graphs.receivers]
            - graphs.nodes.positions[graphs.senders]
        )
        idx_i = graphs.receivers
        idx_j = graphs.senders

        # Irreps for the quantities we need to compute.
        spherical_harmonics_irreps = e3nn.Irreps.spherical_harmonics(self.max_ell)
        latent_irreps = e3nn.Irreps(
            (self.n_atom_basis, (ir.l, ir.p)) for _, ir in spherical_harmonics_irreps
        )

        # Compute atom embeddings.
        # Initially, the atom embeddings are just scalars.
        x = hk.Embed(NUM_ELEMENTS, self.n_atom_basis)(atomic_numbers)
        x = e3nn.IrrepsArray(f"{x.shape[-1]}x0e", x)
        x = e3nn.haiku.Linear(irreps_out=latent_irreps)(x)

        # Compute radial basis functions to cut off interactions
        d_ij = jnp.linalg.norm(r_ij, axis=-1)
        f_ij = self.radial_basis(d_ij)
        rcut_ij = self.cutoff_fn(d_ij)
        r_ij = r_ij * rcut_ij[:, None]

        # Compute the spherical harmonics of relative positions.
        # r_ij: (n_edges, 3)
        # Yr_ij: (n_edges, (max_ell + 1) ** 2)
        # Reshape Yr_ij to (num_edges, 1, (max_ell + 1) ** 2).
        Yr_ij = e3nn.spherical_harmonics(
            spherical_harmonics_irreps, r_ij, normalize=True, normalization="component"
        )
        Yr_ij = Yr_ij.reshape((Yr_ij.shape[0], 1, Yr_ij.shape[1]))

        # Compute interaction block to update atomic embeddings
        for _ in range(self.n_interactions):
            v = E3SchNetInteractionBlock(
                self.n_atom_basis, self.n_filters, self.max_ell, self.activation
            )(x, idx_i, idx_j, f_ij, rcut_ij, Yr_ij)
            x = x + v

        # In SchNetPack, the output is only the scalar features.
        # Here, we return the entire IrrepsArray.
        return x


class MACE(hk.Module):
    """Wrapper class for MACE."""

    def __init__(
        self,
        output_irreps: str,
        hidden_irreps: str,
        readout_mlp_irreps: str,
        r_max: float,
        num_interactions: int,
        avg_num_neighbors: int,
        num_species: int,
        max_ell: int,
        num_basis_fns: int,
        name: Optional[str] = None,
    ):
        super().__init__(name=name)
        self.output_irreps = output_irreps
        self.r_max = r_max
        self.num_interactions = num_interactions
        self.hidden_irreps = hidden_irreps
        self.readout_mlp_irreps = readout_mlp_irreps
        self.avg_num_neighbors = avg_num_neighbors
        self.num_species = num_species
        self.max_ell = max_ell
        self.num_basis_fns = num_basis_fns

    def __call__(self, graphs: datatypes.Fragments) -> e3nn.IrrepsArray:
        """Returns node embeddings for input graphs.
        Inputs:
            graphs: a jraph.GraphsTuple with the following fields:
            - nodes.positions
            - nodes.species
            - senders
            - receivers

        Returns:
            node_embeddings: an array of shape [num_nodes, output_irreps]
        """
        relative_positions = (
            graphs.nodes.positions[graphs.receivers]
            - graphs.nodes.positions[graphs.senders]
        )
        relative_positions = e3nn.IrrepsArray("1o", relative_positions)
        species = graphs.nodes.species
        num_nodes = species.shape[0]

        node_embeddings: e3nn.IrrepsArray = mace_jax.modules.MACE(
            output_irreps=self.output_irreps,
            r_max=self.r_max,
            num_interactions=self.num_interactions,
            hidden_irreps=self.hidden_irreps,
            readout_mlp_irreps=self.readout_mlp_irreps,
            avg_num_neighbors=self.avg_num_neighbors,
            num_species=self.num_species,
            radial_basis=lambda x, x_max: e3nn.bessel(x, self.num_basis_fns, x_max),
            radial_envelope=e3nn.soft_envelope,
            max_ell=self.max_ell,
            skip_connection_first_layer=True,
        )(relative_positions, species, graphs.senders, graphs.receivers)

        assert node_embeddings.shape == (
            num_nodes,
            self.num_interactions,
            self.output_irreps.dim,
        )
        node_embeddings = node_embeddings.axis_to_mul(axis=1)
        return node_embeddings


class NequIP(hk.Module):
    """Wrapper class for NequIP."""

    def __init__(
        self,
        avg_num_neighbors: float,
        max_ell: int,
        init_embedding_dims: int,
        output_irreps: str,
        num_interactions: int,
        even_activation: Callable[[jnp.ndarray], jnp.ndarray],
        odd_activation: Callable[[jnp.ndarray], jnp.ndarray],
        mlp_activation: Callable[[jnp.ndarray], jnp.ndarray],
        mlp_n_hidden: int,
        mlp_n_layers: int,
        n_radial_basis: int,
        name: Optional[str] = None,
    ):
        super().__init__(name=name)
        self.avg_num_neighbors = avg_num_neighbors
        self.max_ell = max_ell
        self.init_embedding_dims = init_embedding_dims
        self.output_irreps = output_irreps
        self.num_interactions = num_interactions
        self.even_activation = even_activation
        self.odd_activation = odd_activation
        self.mlp_activation = mlp_activation
        self.mlp_n_hidden = mlp_n_hidden
        self.mlp_n_layers = mlp_n_layers
        self.n_radial_basis = n_radial_basis

    def __call__(
        self,
        graphs: datatypes.Fragments,
    ):
        relative_positions = (
            graphs.nodes.positions[graphs.receivers]
            - graphs.nodes.positions[graphs.senders]
        )
        relative_positions = e3nn.IrrepsArray("1o", relative_positions)

        species = graphs.nodes.species
        node_feats = hk.Embed(NUM_ELEMENTS, self.init_embedding_dims)(species)
        node_feats = e3nn.IrrepsArray(f"{node_feats.shape[1]}x0e", node_feats)

        for _ in range(self.num_interactions):
            node_feats = nequip_jax.NEQUIPLayerHaiku(
                avg_num_neighbors=self.avg_num_neighbors,
                num_species=NUM_ELEMENTS,
                max_ell=self.max_ell,
                output_irreps=self.output_irreps,
                even_activation=self.even_activation,
                odd_activation=self.odd_activation,
                mlp_activation=self.mlp_activation,
                mlp_n_hidden=self.mlp_n_hidden,
                mlp_n_layers=self.mlp_n_layers,
                n_radial_basis=self.n_radial_basis,
            )(relative_positions, node_feats, species, graphs.senders, graphs.receivers)
        return node_feats


class FocusPredictor(hk.Module):
    """Predicts focus logits for each node."""

    def __init__(
        self,
        latent_size: int,
        num_layers: int,
        activation: Callable[[jnp.ndarray], jnp.ndarray],
        name: Optional[str] = None,
    ):
        super().__init__(name)
        self.latent_size = latent_size
        self.num_layers = num_layers
        self.activation = activation

    def __call__(self, node_embeddings: e3nn.IrrepsArray) -> jnp.ndarray:
        node_scalars = node_embeddings.filter(keep="0e")
        focus_logits = e3nn.haiku.MultiLayerPerceptron(
            list_neurons=[self.latent_size] * (self.num_layers - 1) + [1],
            act=self.activation,
            output_activation=False,
        )(node_scalars)
        focus_logits = focus_logits.array.squeeze(axis=-1)
        return focus_logits


class TargetSpeciesPredictor(hk.Module):
    """Predicts the target species conditioned on the focus node embeddings."""

    def __init__(
        self,
        latent_size: int,
        num_layers: int,
        activation: Callable[[jnp.ndarray], jnp.ndarray],
        name: Optional[str] = None,
    ):
        super().__init__(name)
        self.latent_size = latent_size
        self.num_layers = num_layers
        self.activation = activation

    def __call__(self, focus_node_embeddings: e3nn.IrrepsArray) -> jnp.ndarray:
        focus_node_scalars = focus_node_embeddings.filter(keep="0e")
        species_logits = e3nn.haiku.MultiLayerPerceptron(
            list_neurons=[self.latent_size] * (self.num_layers - 1) + [NUM_ELEMENTS],
            act=self.activation,
            output_activation=False,
        )(focus_node_scalars).array
        return species_logits


class TargetPositionPredictor(hk.Module):
    """Predicts the position coefficients for the target species."""

    position_coeffs_lmax: int
    res_beta: int
    res_alpha: int

    def __init__(
        self,
        position_coeffs_lmax: int,
        res_beta: int,
        res_alpha: int,
        name: Optional[str] = None,
    ):
        super().__init__(name)
        self.position_coeffs_lmax = position_coeffs_lmax
        self.res_beta = res_beta
        self.res_alpha = res_alpha

    def __call__(
        self, focus_node_embeddings: e3nn.IrrepsArray, target_species: jnp.ndarray
    ) -> Tuple[e3nn.IrrepsArray, e3nn.SphericalSignal]:
        num_graphs = focus_node_embeddings.shape[0]

        assert focus_node_embeddings.shape == (
            num_graphs,
            focus_node_embeddings.irreps.dim,
        )

        irreps = e3nn.s2_irreps(self.position_coeffs_lmax, p_val=1, p_arg=-1)
        target_species_embeddings = hk.Embed(
            NUM_ELEMENTS, focus_node_embeddings.irreps.num_irreps
        )(target_species)

        assert target_species_embeddings.shape == (
            num_graphs,
            focus_node_embeddings.irreps.num_irreps,
        )

        # TODO (ameyad, mariogeiger, songk): See if we can make this more expressive.
        position_coeffs = e3nn.haiku.Linear(len(RADII) * irreps)(
            target_species_embeddings * focus_node_embeddings
        )
        position_coeffs = position_coeffs.mul_to_axis(factor=len(RADII))

        # Compute the position signal projected to a spherical grid for each radius.
        position_logits = e3nn.to_s2grid(
            position_coeffs,
            self.res_beta,
            self.res_alpha,
            quadrature="gausslegendre",
            normalization="integral",
            p_val=1,
            p_arg=-1,
        )
        return position_coeffs, position_logits


class Predictor(hk.Module):
    """A convenient wrapper for an entire prediction model."""

    node_embedder: hk.Module
    focus_predictor: FocusPredictor
    target_species_predictor: TargetSpeciesPredictor
    target_position_predictor: TargetPositionPredictor
    run_in_evaluation_mode: bool

    def __init__(
        self,
        node_embedder: hk.Module,
        focus_predictor: hk.Module,
        target_species_predictor: hk.Module,
        target_position_predictor: hk.Module,
        run_in_evaluation_mode: bool,
        name: str = None,
    ):
        super().__init__(name=name)
        self.node_embedder = node_embedder
        self.focus_predictor = focus_predictor
        self.target_species_predictor = target_species_predictor
        self.target_position_predictor = target_position_predictor
        self.run_in_evaluation_mode = run_in_evaluation_mode

    def get_training_predictions(
        self, graphs: datatypes.Fragments
    ) -> datatypes.Predictions:
        """Returns the predictions on these graphs during training, when we have access to the true focus and target species."""
        # Get the number of graphs and nodes.
        num_nodes = graphs.nodes.positions.shape[0]
        num_graphs = graphs.n_node.shape[0]

        # Get the node embeddings.
        node_embeddings = self.node_embedder(graphs)

        # Get the focus logits.
        focus_logits = self.focus_predictor(node_embeddings)

        # Get the embeddings of the focus nodes.
        # These are the first nodes in each graph during training.
        focus_node_indices = get_first_node_indices(graphs)
        true_focus_node_embeddings = node_embeddings[focus_node_indices]

        # Get the species logits.
        target_species_logits = self.target_species_predictor(
            true_focus_node_embeddings
        )

        # Get the position coefficients.
        position_coeffs, position_logits = self.target_position_predictor(
            true_focus_node_embeddings, graphs.globals.target_species
        )

        # Integrate the position signal over each sphere to get the normalizing factors for the radii.
        # For numerical stability, we subtract out the maximum value over all spheres before exponentiating.
        position_max = jnp.max(
            position_logits.grid_values, axis=(-3, -2, -1), keepdims=True
        )

        # Check the shapes.
        assert focus_logits.shape == (num_nodes,)
        assert target_species_logits.shape == (num_graphs, NUM_ELEMENTS)
        assert position_coeffs.shape[:2] == (num_graphs, len(RADII))
        assert position_logits.shape[:2] == (num_graphs, len(RADII))

        return datatypes.Predictions(
<<<<<<< HEAD
            focus_logits=focus_logits,
            target_species_logits=target_species_logits,
            position_coeffs=position_coeffs,
            position_logits=position_logits,
=======
            nodes=datatypes.PredictionsNodes(
                focus_logits=focus_logits,
                embeddings=node_embeddings,
            ),
            edges=None,
            globals=datatypes.PredictionsGlobals(
                focus_indices=focus_node_indices,
                stop=graphs.globals.stop,
                target_species_logits=target_species_logits,
                target_species=graphs.globals.target_species,
                position_coeffs=position_coeffs,
                position_logits=position_logits,
                position_probs=position_probs,
                position_vectors=graphs.globals.target_positions,
            ),
            senders=graphs.senders,
            receivers=graphs.receivers,
            n_node=graphs.n_node,
            n_edge=graphs.n_edge,
>>>>>>> 61910f9c
        )

    def get_evaluation_predictions(
        self, graphs: datatypes.Fragments
    ) -> datatypes.Predictions:
        """Returns the predictions on a single padded graph during evaluation, when we do not have access to the true focus and target species."""
        # Get the number of graphs and nodes.
        num_nodes = graphs.nodes.positions.shape[0]
        num_graphs = graphs.n_node.shape[0]
        segment_ids = get_segment_ids(graphs.n_node, num_nodes, num_graphs)

        # Get the node embeddings.
        node_embeddings = self.node_embedder(graphs)

        # Compute corresponding focus probabilities.
        focus_logits = self.focus_predictor(node_embeddings)
        focus_probs, stop_probs = segment_softmax_with_zero(
            focus_logits, segment_ids, num_graphs
        )

        # Get the PRNG key.
        rng = hk.next_rng_key()

        # Check if we have to stop.
        rng, stop_rng = jax.random.split(rng)
        stop = jax.random.bernoulli(stop_rng, stop_probs)

        # Sample the focus node.
        rng, focus_rng = jax.random.split(rng)
        focus_indices = segment_sample(focus_probs, segment_ids, num_graphs, focus_rng)

        # Get the embeddings of the focus node.
        focus_node_embeddings = node_embeddings[focus_indices]

        # Get the species logits.
        target_species_logits = self.target_species_predictor(focus_node_embeddings)
        target_species_probs = jax.nn.softmax(target_species_logits)

        # Sample the target species.
        rng, species_rng = jax.random.split(rng)
        species_rngs = jax.random.split(species_rng, num_graphs)
        target_species = jax.vmap(
            lambda key, p: jax.random.choice(key, NUM_ELEMENTS, p=p)
        )(species_rngs, target_species_probs)

        # Get the position coefficients.
        position_coeffs, position_logits = self.target_position_predictor(
            focus_node_embeddings, target_species
        )

        # Integrate the position signal over each sphere to get the normalizing factors for the radii.
        # For numerical stability, we subtract out the maximum value over all spheres before exponentiating.
        position_max = jnp.max(
            position_logits.grid_values, axis=(-3, -2, -1), keepdims=True
        )
        position_probs = position_logits.apply(
            lambda pos: jnp.exp(pos - position_max)
        )  # [num_graphs, num_radii, res_beta, res_alpha]

        radii_probs = position_probs.integrate().array.squeeze(
            axis=-1
        )  # [num_graphs, num_radii]

        # Sample the radius.
        rng, radius_rng = jax.random.split(rng)
        radius_rngs = jax.random.split(radius_rng, num_graphs)
        radius_indices = jax.vmap(
            lambda key, p: jax.random.choice(key, len(RADII), p=p)
        )(
            radius_rngs, radii_probs
        )  # [num_graphs]

        angular_probs = jax.tree_util.tree_map(
            lambda x: x[jnp.arange(num_graphs), radius_indices], position_probs
        )  # [num_graphs, res_beta, res_alpha]

        # Sample angles.
        rng, angular_rng = jax.random.split(rng)
        angular_rngs = jax.random.split(angular_rng, num_graphs)
        beta_indices, alpha_indices = jax.vmap(lambda key, p: p.sample(key))(
            angular_rngs, angular_probs
        )

        # Combine the radius and angles to get the position vectors.
        position_vectors = jax.vmap(
            lambda r, b, a: RADII[r] * angular_probs.grid_vectors[b, a]
        )(radius_indices, beta_indices, alpha_indices)

        # Check the shapes.
        irreps = e3nn.s2_irreps(self.target_position_predictor.position_coeffs_lmax)
        res_beta, res_alpha = (
            self.target_position_predictor.res_beta,
            self.target_position_predictor.res_alpha,
        )

        assert stop.shape == (num_graphs,)
        assert focus_logits.shape == (num_nodes,)
        assert focus_probs.shape == (num_nodes,)
        assert focus_indices.shape == (num_graphs,)
        assert target_species_logits.shape == (num_graphs, NUM_ELEMENTS)
        assert position_coeffs.shape == (num_graphs, len(RADII), irreps.dim)
        assert position_logits.shape == (num_graphs, len(RADII), res_beta, res_alpha)
        assert position_vectors.shape == (num_graphs, 3)

<<<<<<< HEAD
        return datatypes.EvaluationPredictions(
            stop=stop,
            focus_logits=focus_logits,
            focus_probs=focus_probs,
            focus_indices=focus_indices,
            target_species_logits=target_species_logits,
            position_coeffs=position_coeffs,
            target_species=target_species,
            position_logits=position_logits,
            position_probs=position_probs,
            position_vectors=position_vectors,
=======
        return datatypes.Predictions(
            nodes=datatypes.PredictionsNodes(
                focus_logits=focus_logits,
                embeddings=node_embeddings,
            ),
            edges=None,
            globals=datatypes.PredictionsGlobals(
                focus_indices=focus_indices,
                stop=stop,
                target_species_logits=target_species_logits,
                target_species=target_species,
                position_coeffs=position_coeffs,
                position_logits=position_logits,
                position_probs=position_probs,
                position_vectors=position_vectors,
            ),
            senders=graphs.senders,
            receivers=graphs.receivers,
            n_node=graphs.n_node,
            n_edge=graphs.n_edge,
>>>>>>> 61910f9c
        )

    def __call__(self, graphs: datatypes.Fragments) -> datatypes.Predictions:
        if self.run_in_evaluation_mode:
            return self.get_evaluation_predictions(graphs)
        return self.get_training_predictions(graphs)


def create_model(
    config: ml_collections.ConfigDict, run_in_evaluation_mode: bool
) -> hk.Transformed:
    """Create a model as specified by the config."""

    def model_fn(graphs: datatypes.Fragments) -> datatypes.Predictions:
        """Defines the entire network."""

        if config.activation == "shifted_softplus":
            activation = shifted_softplus
        else:
            activation = getattr(jax.nn, config.activation)

        if config.model == "MACE":
            output_irreps = config.num_channels * e3nn.s2_irreps(config.max_ell)
            node_embedder = MACE(
                output_irreps=output_irreps,
                hidden_irreps=output_irreps,
                readout_mlp_irreps=output_irreps,
                r_max=config.r_max,
                num_interactions=config.num_interactions,
                avg_num_neighbors=config.avg_num_neighbors,
                num_species=config.num_species,
                max_ell=config.max_ell,
                num_basis_fns=config.num_basis_fns,
            )
        elif config.model == "NequIP":
            output_irreps = config.num_channels * e3nn.s2_irreps(config.max_ell)
            node_embedder = NequIP(
                avg_num_neighbors=config.avg_num_neighbors,
                max_ell=config.max_ell,
                init_embedding_dims=config.num_channels,
                output_irreps=output_irreps,
                even_activation=getattr(jax.nn, config.even_activation),
                odd_activation=getattr(jax.nn, config.odd_activation),
                mlp_activation=getattr(jax.nn, config.mlp_activation),
                mlp_n_hidden=config.num_channels,
                mlp_n_layers=config.mlp_n_layers,
                n_radial_basis=config.num_basis_fns,
            )
        elif config.model == "E3SchNet":
            node_embedder = E3SchNet(
                n_atom_basis=config.num_channels,
                n_interactions=config.num_interactions,
                n_filters=config.num_channels,
                n_rbf=config.num_basis_fns,
                activation=activation,
                cutoff=config.cutoff,
                max_ell=config.max_ell,
            )
        else:
            raise ValueError(f"Unsupported model: {config.model}.")

        focus_predictor = FocusPredictor(
            latent_size=config.focus_predictor.latent_size,
            num_layers=config.focus_predictor.num_layers,
            activation=activation,
        )
        target_species_predictor = TargetSpeciesPredictor(
            latent_size=config.target_species_predictor.latent_size,
            num_layers=config.target_species_predictor.num_layers,
            activation=activation,
        )
        target_position_predictor = TargetPositionPredictor(
            position_coeffs_lmax=config.max_ell,
            res_beta=config.target_position_predictor.res_beta,
            res_alpha=config.target_position_predictor.res_alpha,
        )
        return Predictor(
            node_embedder=node_embedder,
            focus_predictor=focus_predictor,
            target_species_predictor=target_species_predictor,
            target_position_predictor=target_position_predictor,
            run_in_evaluation_mode=run_in_evaluation_mode,
        )(graphs)

    return hk.transform(model_fn)<|MERGE_RESOLUTION|>--- conflicted
+++ resolved
@@ -589,12 +589,6 @@
         assert position_logits.shape[:2] == (num_graphs, len(RADII))
 
         return datatypes.Predictions(
-<<<<<<< HEAD
-            focus_logits=focus_logits,
-            target_species_logits=target_species_logits,
-            position_coeffs=position_coeffs,
-            position_logits=position_logits,
-=======
             nodes=datatypes.PredictionsNodes(
                 focus_logits=focus_logits,
                 embeddings=node_embeddings,
@@ -614,7 +608,6 @@
             receivers=graphs.receivers,
             n_node=graphs.n_node,
             n_edge=graphs.n_edge,
->>>>>>> 61910f9c
         )
 
     def get_evaluation_predictions(
@@ -719,19 +712,6 @@
         assert position_logits.shape == (num_graphs, len(RADII), res_beta, res_alpha)
         assert position_vectors.shape == (num_graphs, 3)
 
-<<<<<<< HEAD
-        return datatypes.EvaluationPredictions(
-            stop=stop,
-            focus_logits=focus_logits,
-            focus_probs=focus_probs,
-            focus_indices=focus_indices,
-            target_species_logits=target_species_logits,
-            position_coeffs=position_coeffs,
-            target_species=target_species,
-            position_logits=position_logits,
-            position_probs=position_probs,
-            position_vectors=position_vectors,
-=======
         return datatypes.Predictions(
             nodes=datatypes.PredictionsNodes(
                 focus_logits=focus_logits,
@@ -752,7 +732,6 @@
             receivers=graphs.receivers,
             n_node=graphs.n_node,
             n_edge=graphs.n_edge,
->>>>>>> 61910f9c
         )
 
     def __call__(self, graphs: datatypes.Fragments) -> datatypes.Predictions:
