--- conflicted
+++ resolved
@@ -428,11 +428,6 @@
                 mlp_n_layers=self.mlp_n_layers,
                 n_radial_basis=self.n_radial_basis,
             )(relative_positions, node_feats, species, graphs.senders, graphs.receivers)
-<<<<<<< HEAD
-        alpha = jnp.array(
-            [0.5**ir.l for mul, ir in node_feats.irreps for _ in range(mul)]
-        )
-=======
         alpha = 0.5 ** jnp.array(node_feats.irreps.ls)
         node_feats = node_feats * alpha
         return node_feats
@@ -504,7 +499,6 @@
                 use_bessel=self.use_bessel,
             )(relative_positions, node_feats, species, graphs.senders, graphs.receivers)
         alpha = 0.5 ** jnp.array(node_feats.irreps.ls)
->>>>>>> dbc19390
         node_feats = node_feats * alpha
         return node_feats
 
