--- conflicted
+++ resolved
@@ -2,13 +2,9 @@
 
 workdir="qm9_bessel_embedding_attempt2"
 
-<<<<<<< HEAD
-for l in 4 5
-=======
 for model in "e3schnet_and_nequip"
 do
 for l in 5
->>>>>>> 51211913
 do
   for i in 3
   do
@@ -18,11 +14,7 @@
       do
         for step in 1000000
         do
-<<<<<<< HEAD
-            CUDA_VISIBLE_DEVICES="$((l+2))" python -m analyses.generate_molecules  --workdir=workdirs/"$workdir"/nequip/interactions="$i"/l="$l"/position_channels="$pc"/channels="$c"/global_embed=False  --fait=1 --pit=1 --init=H  --step="$step"  --max_num_atoms=35 --num_seeds=10000 --num_seeds_per_chunk=25 > "$workdir"_l="$l"_generate.txt 2>&1 &
-=======
             CUDA_VISIBLE_DEVICES="$((2))" python -m analyses.generate_molecules  --workdir=workdirs/"$workdir"/"$model"/interactions="$i"/l="$l"/position_channels="$pc"/channels="$c"/  --fait=1 --pit=1 --init=H  --step="$step"  --max_num_atoms=35 --num_seeds=10000 --num_seeds_per_chunk=25 > "$workdir"_generate_l="$l".txt  2>&1  &
->>>>>>> 51211913
         done
       done
     done
