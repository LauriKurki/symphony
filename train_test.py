"""Tests for the training loop."""

"""Tests for train."""

from typing import Tuple
import tempfile

from absl.testing import absltest
from absl.testing import parameterized
import e3nn_jax as e3nn
import jax.numpy as jnp
import scipy
import ml_collections

import models
import datatypes
import train
from configs import graphmlp, graphnet, haikugraphmlp, haikumace

_ALL_CONFIGS = {
    "graphmlp": graphmlp.get_config(),
    "graphnet": graphnet.get_config(),
    "haikugraphmlp": haikugraphmlp.get_config(),
    "haikumace": haikumace.get_config(),
}


def update_dummy_config(config):
    """Updates the dummy config."""
    config.batch_size = 10
    config.num_train_steps = 5


def _create_dummy_data() -> Tuple[datatypes.Predictions, datatypes.Fragment]:
    """Creates dummy data for testing."""
    num_graphs = 2
    num_nodes = 5
    num_elements = models.NUM_ELEMENTS
    num_radii = models.RADII.shape[0]
    preds = datatypes.Predictions(
        focus_logits=jnp.ones((num_nodes,)),
        species_logits=jnp.asarray(
            [[0.1, 0.2, 0.3, 0.4, 0.5], [1.1, 1.2, 1.3, 1.4, 1.5]]
        ),
        position_coeffs=e3nn.IrrepsArray("0e", jnp.ones((num_graphs, num_radii, 1))),
    )
    graphs = datatypes.Fragment(
        nodes=datatypes.FragmentNodes(
            positions=jnp.zeros((num_nodes, 3)),
            species=jnp.zeros((num_nodes,)),
            focus_probability=jnp.asarray([0.5, 0.5, 0.1, 0.1, 0.1]),
        ),
        globals=datatypes.FragmentGlobals(
            stop=jnp.asarray([0, 1]),
            target_species=jnp.zeros((num_graphs,)),
            target_positions=jnp.zeros((num_graphs, 3)),
            target_species_probability=jnp.ones((num_graphs, num_elements))
            / num_elements,
        ),
        edges=None,
        senders=None,
        receivers=None,
        n_node=jnp.asarray([2, 3]),
        n_edge=None,
    )
    return preds, graphs


class TrainTest(parameterized.TestCase):
    def setUp(self):
        self.preds, self.graphs = _create_dummy_data()

    def test_focus_loss(self):
        _, (focus_loss, _, _) = train.generation_loss(
            preds=self.preds,
            graphs=self.graphs,
            res_beta=10,
            res_alpha=9,
            radius_rbf_variance=30,
        )
        expected_focus_loss = jnp.asarray(
            [-1 + jnp.log(1 + 2 * jnp.e), -0.3 + jnp.log(1 + 3 * jnp.e)]
        )
<<<<<<< HEAD
        print(focus_loss, expected_focus_loss)
        self.assertSequenceAlmostEqual(focus_loss, expected_focus_loss, places=5)

    # def test_atom_type_loss(self):
    #     _, (_, atom_type_loss, _) = train.generation_loss(
    #         preds=self.preds,
    #         graphs=self.graphs,
    #         res_beta=10,
    #         res_alpha=9,
    #         radius_rbf_variance=30,
    #     )
    #     expected_atom_type_loss = jnp.asarray(
    #         [
    #             -0.3 + scipy.special.logsumexp([0.1, 0.2, 0.3, 0.4, 0.5]),
    #             -1.3 + scipy.special.logsumexp([1.1, 1.2, 1.3, 1.4, 1.5]),
    #         ]
    #     )
    #     self.assertSequenceAlmostEqual(atom_type_loss, expected_atom_type_loss)

    # def test_position_loss(self):
    #     _, (_, _, position_loss) = train.generation_loss(
    #         preds=self.preds,
    #         graphs=self.graphs,
    #         res_beta=10,
    #         res_alpha=9,
    #         radius_rbf_variance=30,
    #     )
    #     num_radii = models.RADII.shape[0]
    #     expected_position_loss = jnp.asarray(
    #         [
    #             -1 + jnp.log(4 * jnp.pi * jnp.e * num_radii),
    #             -1 + jnp.log(4 * jnp.pi * jnp.e * num_radii),
    #         ]
    #     )
    #     self.assertSequenceAlmostEqual(position_loss, expected_position_loss, places=4)

    # @parameterized.parameters("graphnet", "graphmlp", "haikugraphmlp")
    # def test_train_and_evaluate(self, config_name: str):
    #     # Load config for dummy dataset.
    #     config = _ALL_CONFIGS[config_name]
    #     update_dummy_config(config)
    #     config = ml_collections.FrozenConfigDict(config)

    #     # Create a temporary directory where metrics are written.
    #     workdir = tempfile.mkdtemp()

    #     # Training should proceed without any errors.
    #     train.train_and_evaluate(config, workdir)
=======
        self.assertSequenceAlmostEqual(focus_loss, expected_focus_loss)

    def test_atom_type_loss(self):
        _, (_, atom_type_loss, _) = train.generation_loss(
            preds=self.preds,
            graphs=self.graphs,
            res_beta=10,
            res_alpha=9,
            radius_rbf_variance=30,
        )
        expected_atom_type_loss = jnp.asarray(
            [
                -0.3 + scipy.special.logsumexp([0.1, 0.2, 0.3, 0.4, 0.5]),
                -1.3 + scipy.special.logsumexp([1.1, 1.2, 1.3, 1.4, 1.5]),
            ]
        )
        self.assertSequenceAlmostEqual(atom_type_loss, expected_atom_type_loss)

    def test_position_loss(self):
        _, (_, _, position_loss) = train.generation_loss(
            preds=self.preds,
            graphs=self.graphs,
            res_beta=10,
            res_alpha=9,
            radius_rbf_variance=30,
        )
        num_radii = models.RADII.shape[0]
        expected_position_loss = jnp.asarray(
            [
                -1 + jnp.log(4 * jnp.pi * jnp.e * num_radii),
                -1 + jnp.log(4 * jnp.pi * jnp.e * num_radii),
            ]
        )
        self.assertSequenceAlmostEqual(position_loss, expected_position_loss, places=4)

    @parameterized.parameters("graphnet", "graphmlp", "haikugraphmlp", "haikumace")
    def test_train_and_evaluate(self, config_name: str):
        # Load config for dummy dataset.
        config = _ALL_CONFIGS[config_name]
        update_dummy_config(config)
        config = ml_collections.FrozenConfigDict(config)

        # Create a temporary directory where metrics are written.
        workdir = tempfile.mkdtemp()

        # Training should proceed without any errors.
        train.train_and_evaluate(config, workdir)
>>>>>>> 7dd9b1ae


if __name__ == "__main__":
    absltest.main()<|MERGE_RESOLUTION|>--- conflicted
+++ resolved
@@ -1,6 +1,4 @@
 """Tests for the training loop."""
-
-"""Tests for train."""
 
 from typing import Tuple
 import tempfile
@@ -81,57 +79,8 @@
         expected_focus_loss = jnp.asarray(
             [-1 + jnp.log(1 + 2 * jnp.e), -0.3 + jnp.log(1 + 3 * jnp.e)]
         )
-<<<<<<< HEAD
         print(focus_loss, expected_focus_loss)
         self.assertSequenceAlmostEqual(focus_loss, expected_focus_loss, places=5)
-
-    # def test_atom_type_loss(self):
-    #     _, (_, atom_type_loss, _) = train.generation_loss(
-    #         preds=self.preds,
-    #         graphs=self.graphs,
-    #         res_beta=10,
-    #         res_alpha=9,
-    #         radius_rbf_variance=30,
-    #     )
-    #     expected_atom_type_loss = jnp.asarray(
-    #         [
-    #             -0.3 + scipy.special.logsumexp([0.1, 0.2, 0.3, 0.4, 0.5]),
-    #             -1.3 + scipy.special.logsumexp([1.1, 1.2, 1.3, 1.4, 1.5]),
-    #         ]
-    #     )
-    #     self.assertSequenceAlmostEqual(atom_type_loss, expected_atom_type_loss)
-
-    # def test_position_loss(self):
-    #     _, (_, _, position_loss) = train.generation_loss(
-    #         preds=self.preds,
-    #         graphs=self.graphs,
-    #         res_beta=10,
-    #         res_alpha=9,
-    #         radius_rbf_variance=30,
-    #     )
-    #     num_radii = models.RADII.shape[0]
-    #     expected_position_loss = jnp.asarray(
-    #         [
-    #             -1 + jnp.log(4 * jnp.pi * jnp.e * num_radii),
-    #             -1 + jnp.log(4 * jnp.pi * jnp.e * num_radii),
-    #         ]
-    #     )
-    #     self.assertSequenceAlmostEqual(position_loss, expected_position_loss, places=4)
-
-    # @parameterized.parameters("graphnet", "graphmlp", "haikugraphmlp")
-    # def test_train_and_evaluate(self, config_name: str):
-    #     # Load config for dummy dataset.
-    #     config = _ALL_CONFIGS[config_name]
-    #     update_dummy_config(config)
-    #     config = ml_collections.FrozenConfigDict(config)
-
-    #     # Create a temporary directory where metrics are written.
-    #     workdir = tempfile.mkdtemp()
-
-    #     # Training should proceed without any errors.
-    #     train.train_and_evaluate(config, workdir)
-=======
-        self.assertSequenceAlmostEqual(focus_loss, expected_focus_loss)
 
     def test_atom_type_loss(self):
         _, (_, atom_type_loss, _) = train.generation_loss(
@@ -178,7 +127,6 @@
 
         # Training should proceed without any errors.
         train.train_and_evaluate(config, workdir)
->>>>>>> 7dd9b1ae
 
 
 if __name__ == "__main__":
