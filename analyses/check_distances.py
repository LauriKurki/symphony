##########################################################
# From G-SchNet repository                               #
# https://github.com/atomistic-machine-learning/G-SchNet #
##########################################################

import argparse
from typing import List
import ase
import itertools
import os
import pickle
import numpy as np
import pandas as pd


# Bond lengths from:
# http://www.wiredchemist.com/chemistry/data/bond_energies_lengths.html
# And:
# http://chemistry-reference.com/tables/Bond%20Lengths%20and%20Enthalpies.pdf
bonds1 = {
    "H": {
        "H": 74,
        "C": 109,
        "N": 101,
        "O": 96,
        "F": 92,
    },
    "C": {
        "H": 109,
        "C": 154,
        "N": 147,
        "O": 143,
        "F": 135,
    },
    "N": {
        "H": 101,
        "C": 147,
        "N": 145,
        "O": 140,
        "F": 136,
    },
    "O": {
        "H": 96,
        "C": 143,
        "N": 140,
        "O": 148,
        "F": 142,
    },
    "F": {
        "H": 92,
        "C": 135,
        "N": 136,
        "O": 142,
        "F": 142,
    },
}

bonds2 = {
    "C": {"C": 134, "N": 129, "O": 120},
    "N": {"C": 129, "N": 125, "O": 121},
    "O": {"C": 120, "N": 121, "O": 121},
}

bonds3 = {
    "C": {"C": 120, "N": 116, "O": 113},
    "N": {"C": 116, "N": 110},
    "O": {"C": 113},
}


def get_parser():
    """Setup parser for command line arguments"""
    main_parser = argparse.ArgumentParser()
    main_parser.add_argument(
        "mol_path",
        help="Path to generated molecule in .xyz format",
    )
    main_parser.add_argument(
        "--min_dist",
        default=1.0,
        type=float,
        help="minimum interatomic distance (default: %(default)s)",
    )

    return main_parser


def get_interatomic_distances(positions) -> np.ndarray:
    """Returns the interatomic distances of the given molecule."""
    distances = []
    for atom1, atom2 in itertools.combinations(positions, 2):
        distances.append(np.linalg.norm(atom1 - atom2))
    return np.array(distances)


def check_distances(positions, min_dist: 1, return_distances=False) -> bool:
    """
    Checks if the molecule has any interatomic distances less than the specified distance.
    Args:
        positions (numpy.ndarray): list of positions of atoms in euclidean
            space (n_atoms x 3)
        min_dist (float): minimum allowed interatomic distance (in angstroms)
    Returns:
        True if all interatomic distances are greater than the minimum distance, False otherwise
    """
    distances = get_interatomic_distances(positions)
    if return_distances:
        return np.all(distances > min_dist), distances
    return np.all(distances > min_dist)


if __name__ == "__main__":
    parser = get_parser()
    args = parser.parse_args()
<<<<<<< HEAD

    mol = ase.io.read(args.mol_path)

    valid, distances = check_distances(mol.positions, args.min_dist, return_distances=True)
    print(f'All distances are greater than {args.min_dist}: {valid}')
=======
    print_file = args.print_file

    # read input file or fuse dictionaries if mol_path is a folder
    if not os.path.isdir(args.mol_path):
        if not os.path.isfile(args.mol_path):
            print(
                f"\n\nThe specified data path ({args.mol_path}) is neither a file "
                f"nor a directory! Please specify a different data path."
            )
            raise FileNotFoundError
        else:
            with open(args.mol_path, "rb") as f:
                res = pickle.load(f)  # read input file
    else:
        print(f"\n\nFusing .mol_dict files in folder {args.mol_path}...")
        mol_files = [f for f in os.listdir(args.mol_path) if f.endswith(".mol_dict")]
        if len(mol_files) == 0:
            print(
                f"Could not find any .mol_dict files at {args.mol_path}! Please "
                f"specify a different data path!"
            )
            raise FileNotFoundError
        res = {}
        for file in mol_files:
            with open(os.path.join(args.mol_path, file), "rb") as f:
                cur_res = pickle.load(f)
                update_dict(res, cur_res)
        res = dict(sorted(res.items()))  # sort dictionary keys
        print(f"...done!")

    # get distance bounds
    min_dist = args.min_dist
    # print the chosen settings
    print(f"\nMinimum valid distance:\n{min_dist}\n")

    n_atoms_list = np.array([], dtype=np.int32)
    valid_dists = np.array([])
    valid_atoms = np.array([])

    # Check distances
    for n_atoms in res:
        if not isinstance(n_atoms, int) or n_atoms == 0:
            continue

        prog_str = lambda x: f"Checking {x} for molecules of length {n_atoms}"
        work_str = "valence"
        if not print_file:
            print("\033[K", end="\r", flush=True)
            print(prog_str(work_str) + " (0.00%)", end="\r", flush=True)
        else:
            print(prog_str(work_str), flush=True)

        d = res[n_atoms]
        all_pos = d[Properties.R]
        all_numbers = d[Properties.Z]
        n_mols = len(all_pos)

        # check distances
        valid_dists = np.concatenate([valid_dists, check_distances(all_pos, min_dist)])
        n_atoms_list = np.concatenate([n_atoms_list, np.ones(n_mols) * n_atoms])

    valid_stats = pd.DataFrame(
        {"n_atoms": n_atoms_list, "valid_distances": valid_dists}
    )
    with open("distance-results.pkl", "wb") as f:
        pickle.dump(valid_stats, f)
>>>>>>> 04117bd7
<|MERGE_RESOLUTION|>--- conflicted
+++ resolved
@@ -112,77 +112,8 @@
 if __name__ == "__main__":
     parser = get_parser()
     args = parser.parse_args()
-<<<<<<< HEAD
 
     mol = ase.io.read(args.mol_path)
 
     valid, distances = check_distances(mol.positions, args.min_dist, return_distances=True)
-    print(f'All distances are greater than {args.min_dist}: {valid}')
-=======
-    print_file = args.print_file
-
-    # read input file or fuse dictionaries if mol_path is a folder
-    if not os.path.isdir(args.mol_path):
-        if not os.path.isfile(args.mol_path):
-            print(
-                f"\n\nThe specified data path ({args.mol_path}) is neither a file "
-                f"nor a directory! Please specify a different data path."
-            )
-            raise FileNotFoundError
-        else:
-            with open(args.mol_path, "rb") as f:
-                res = pickle.load(f)  # read input file
-    else:
-        print(f"\n\nFusing .mol_dict files in folder {args.mol_path}...")
-        mol_files = [f for f in os.listdir(args.mol_path) if f.endswith(".mol_dict")]
-        if len(mol_files) == 0:
-            print(
-                f"Could not find any .mol_dict files at {args.mol_path}! Please "
-                f"specify a different data path!"
-            )
-            raise FileNotFoundError
-        res = {}
-        for file in mol_files:
-            with open(os.path.join(args.mol_path, file), "rb") as f:
-                cur_res = pickle.load(f)
-                update_dict(res, cur_res)
-        res = dict(sorted(res.items()))  # sort dictionary keys
-        print(f"...done!")
-
-    # get distance bounds
-    min_dist = args.min_dist
-    # print the chosen settings
-    print(f"\nMinimum valid distance:\n{min_dist}\n")
-
-    n_atoms_list = np.array([], dtype=np.int32)
-    valid_dists = np.array([])
-    valid_atoms = np.array([])
-
-    # Check distances
-    for n_atoms in res:
-        if not isinstance(n_atoms, int) or n_atoms == 0:
-            continue
-
-        prog_str = lambda x: f"Checking {x} for molecules of length {n_atoms}"
-        work_str = "valence"
-        if not print_file:
-            print("\033[K", end="\r", flush=True)
-            print(prog_str(work_str) + " (0.00%)", end="\r", flush=True)
-        else:
-            print(prog_str(work_str), flush=True)
-
-        d = res[n_atoms]
-        all_pos = d[Properties.R]
-        all_numbers = d[Properties.Z]
-        n_mols = len(all_pos)
-
-        # check distances
-        valid_dists = np.concatenate([valid_dists, check_distances(all_pos, min_dist)])
-        n_atoms_list = np.concatenate([n_atoms_list, np.ones(n_mols) * n_atoms])
-
-    valid_stats = pd.DataFrame(
-        {"n_atoms": n_atoms_list, "valid_distances": valid_dists}
-    )
-    with open("distance-results.pkl", "wb") as f:
-        pickle.dump(valid_stats, f)
->>>>>>> 04117bd7
+    print(f'All distances are greater than {args.min_dist}: {valid}')