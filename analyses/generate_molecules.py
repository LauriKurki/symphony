"""Generates molecules from a trained model."""

from typing import List, Sequence

import os
import sys

from absl import flags
from absl import app
from absl import logging
import ase
import ase.data
from ase.db import connect
import ase.io
import ase.visualize
import jax
import jax.numpy as jnp
import numpy as np
import jraph
import tqdm
import chex
import pickle
from plotly import graph_objects as go
from plotly.subplots import make_subplots

sys.path.append("..")

import analyses.analysis as analysis
import datatypes  # noqa: E402
import input_pipeline  # noqa: E402
import models  # noqa: E402


MAX_NUM_ATOMS = 30

FLAGS = flags.FLAGS


from typing import Tuple

import jax
import jax.numpy as jnp
import jraph
import matscipy.neighbours
import numpy as np


def get_edge_padding_mask(
    n_node: jnp.ndarray, n_edge: jnp.ndarray, sum_n_edge: int
) -> jnp.ndarray:
    return jraph.get_edge_padding_mask(
        jraph.GraphsTuple(
            nodes=None,
            edges=None,
            globals=None,
            receivers=None,
            senders=jnp.zeros(sum_n_edge, dtype=jnp.int32),
            n_node=n_node,
            n_edge=n_edge,
        )
    )


def create_radius_graph(
    positions: jnp.ndarray, n_node: jnp.ndarray, cutoff: float, sum_n_edge: int
) -> Tuple[jnp.ndarray, jnp.ndarray, jnp.ndarray, jnp.ndarray]:
    """Create a radius graph.

    Args:
        positions (jnp.ndarray): (n_node_sum, 3) array of positions, assumed to be padded, see `jraph.pad_with_graphs`
        n_node (jnp.ndarray): (n_graph,) array of number of nodes per graph, see `jraph.batch_np` and `jraph.pad_with_graphs`
        cutoff (float): cutoff radius
        sum_n_edge (int): the total number of edges in output graph, the output graph will be padded with `jraph.pad_with_graphs`

    Returns:
        jnp.ndarray: senders: (sum_n_edge,) array of sender indices
        jnp.ndarray: receivers: (sum_n_edge,) array of receiver indices
        jnp.ndarray: n_edge: (n_graph,) array of number of edges per graph
        bool: True if the radius graph was created successfully
    """
    return jax.pure_callback(
        _create_radius_graph_helper,
        (
            jnp.empty(sum_n_edge, dtype=jnp.int32),  # senders
            jnp.empty(sum_n_edge, dtype=jnp.int32),  # receivers
            jnp.empty(n_node.shape, dtype=jnp.int32),  # n_edge
            jnp.empty((), dtype=jnp.bool_),  # ok
        ),
        jax.lax.stop_gradient(positions),
        n_node,
        cutoff,
        sum_n_edge,
    )


def _create_radius_graph_helper(
    positions: np.ndarray, n_node: np.ndarray, cutoff: float, sum_n_edge: int
) -> Tuple[np.ndarray, np.ndarray, np.ndarray, np.ndarray]:
    """Create a radius graph.

    Args:
        positions (jnp.ndarray): (n_node_sum, 3) array of positions, assumed to be padded, see `jraph.pad_with_graphs`
        n_node (jnp.ndarray): (n_graph,) array of number of nodes per graph, see `jraph.batch_np` and `jraph.pad_with_graphs`
        cutoff (float): cutoff radius
        sum_n_edge (int): the total number of edges in output graph, the output graph will be padded with `jraph.pad_with_graphs`

    Returns:
        jnp.ndarray: senders: (sum_n_edge,) array of sender indices
        jnp.ndarray: receivers: (sum_n_edge,) array of receiver indices
        jnp.ndarray: n_edge: (n_graph,) array of number of edges per graph
        bool: True if the radius graph was created successfully
    """
    sum_n_node = positions.shape[0]
    n_graph = n_node.shape[0]

    graph = jraph.GraphsTuple(
        nodes=positions.copy(),
        edges=None,
        globals=None,
        receivers=np.array([], dtype=np.int32),
        senders=np.array([], dtype=np.int32),
        n_node=n_node.copy(),
        n_edge=np.array([0] * n_graph, dtype=np.int32),
    )
    graph = jraph.unpad_with_graphs(graph)
    graphs = jraph.unbatch_np(graph)
    new_graphs = []
    for g in graphs:
        pos = g.nodes.astype(np.float32)
        senders, receivers = matscipy.neighbours.neighbour_list(
            "ij", positions=pos, cutoff=float(cutoff), cell=np.eye(3)
        )
        g = jraph.GraphsTuple(
            nodes=None,
            edges=None,
            globals=None,
            receivers=receivers,
            senders=senders,
            n_node=g.n_node,
            n_edge=np.array([len(senders)], dtype=np.int32),
        )
        new_graphs.append(g)

    graph = jraph.batch_np(new_graphs)
    ok = np.array(np.sum(graph.n_edge) <= sum_n_edge, dtype=np.bool_)

    if not ok:
        dummy_graph = jraph.GraphsTuple(
            nodes=None,
            edges=None,
            globals=None,
            receivers=np.zeros(sum_n_edge, dtype=np.int32),
            senders=np.zeros(sum_n_edge, dtype=np.int32),
            n_node=np.array([sum_n_node] + [0] * (n_graph - 1), dtype=np.int32),
            n_edge=np.array([sum_n_edge] + [0] * (n_graph - 1), dtype=np.int32),
        )
        return (
            dummy_graph.senders,
            dummy_graph.receivers,
            dummy_graph.n_edge,
            ok,
        )

    graph = jraph.pad_with_graphs(
        graph, n_node=sum_n_node, n_edge=sum_n_edge, n_graph=n_graph
    )
    return (
        graph.senders,
        graph.receivers,
        graph.n_edge,
        ok,
    )


def nan_analysis(pred: datatypes.Predictions):
    global_attrs = [
        "stop_probs",
        "stop",
        "focus_indices",
        "target_species_logits",
        "target_species_probs",
        "target_species",
        "position_coeffs",
        "position_logits",
        "position_probs",
        "position_vectors",
    ]
    for attr in global_attrs:
        attr_value = getattr(pred.globals, attr)
        try:
            num_nans = jnp.isnan(attr_value).sum()
        except:
            try:
                num_nans = jnp.isnan(attr_value.array).sum()
            except:
                num_nans = jnp.isnan(attr_value.grid_values).sum()
        print(f"{attr} has {num_nans} nans")


def generate_molecules(
    workdir: str,
    outputdir: str,
    focus_and_atom_type_inverse_temperature: float,
    position_inverse_temperature: float,
    step: int,
    seeds: Sequence[int],
    init_molecule: str,
    visualize: bool,
):
    """Generates molecules from a trained model at the given workdir."""
    # Create initial molecule, if provided.
    init_molecule, init_molecule_name = analysis.construct_molecule(init_molecule)
    logging.info(
        f"Initial molecule: {init_molecule.get_chemical_formula()} with numbers {init_molecule.numbers} and positions {init_molecule.positions}"
    )

    # Load model.
    name = analysis.name_from_workdir(workdir)
    model, params, config = analysis.load_model_at_step(
        workdir, step, run_in_evaluation_mode=True
    )
    apply_fn = jax.jit(model.apply)
    logging.info(config.to_dict())

    # Create output directories.
    step_name = "step=best" if step == -1 else f"step={step}"
    molecules_outputdir = os.path.join(
        outputdir,
        "molecules",
        "generated",
        name,
        f"inverse_temperature={focus_and_atom_type_inverse_temperature},{position_inverse_temperature}",
        step_name,
    )
    os.makedirs(molecules_outputdir, exist_ok=True)
    if visualize:
        visualizations_outputdir = os.path.join(
            outputdir,
            "visualizations",
            "molecules",
            name,
            f"inverse_temperature={focus_and_atom_type_inverse_temperature},{position_inverse_temperature}",
            step_name,
        )
        os.makedirs(visualizations_outputdir, exist_ok=True)
    molecule_list = []

    def get_predictions(
        fragment: jraph.GraphsTuple, rng: chex.PRNGKey
    ) -> datatypes.Predictions:
        fragments = jraph.pad_with_graphs(fragment, n_node=80, n_edge=4096, n_graph=2)
        preds = apply_fn(
            params,
            rng,
            fragments,
            focus_and_atom_type_inverse_temperature,
            position_inverse_temperature,
        )

        # Remove the batch dimension.
        pred = jraph.unpad_with_graphs(preds)
        pred = pred._replace(
            globals=jax.tree_map(lambda x: np.squeeze(x, axis=0), pred.globals)
        )
        return pred

    def append_predictions(
        molecule: ase.Atoms, pred: datatypes.Predictions
    ) -> ase.Atoms:
        focus = pred.globals.focus_indices
        focus_position = molecule.positions[focus]
        new_position_relative_to_focus = pred.globals.position_vectors

        new_species = jnp.array(
            models.ATOMIC_NUMBERS[pred.globals.target_species.item()]
        )
        new_position = new_position_relative_to_focus + focus_position

        return ase.Atoms(
            positions=jnp.concatenate(
                [molecule.positions, new_position[None, :]], axis=0
            ),
            numbers=jnp.concatenate([molecule.numbers, new_species[None]], axis=0),
        )

    # Generate with different seeds.
    for seed in tqdm.tqdm(seeds, desc="Generating molecules"):
        rng = jax.random.PRNGKey(seed)
        molecule = init_molecule.copy()
        nan_found = False

        # Add atoms step-by-step.
        figs = []
        for step in range(MAX_NUM_ATOMS):
            step_rng, rng = jax.random.split(rng)
            fragment = input_pipeline.ase_atoms_to_jraph_graph(
                molecule, models.ATOMIC_NUMBERS, config.nn_cutoff
            )

            # Run the model on the current molecule.
            pred = get_predictions(fragment, step_rng)

            # Check for any NaNs in the predictions.
            num_nans = sum(
                jax.tree_util.tree_leaves(
                    jax.tree_util.tree_map(lambda x: jnp.isnan(x).sum(), pred)
                )
            )
            if num_nans > 0:
                logging.info(
                    "NaNs in predictions at step %d. Stopping generation...", step
                )
                nan_found = True
                break

            # Save visualization of generation process.
            if visualize:
                fig = analysis.visualize_predictions(pred, molecule)
                figs.append(fig)

            # Check if we should stop.
            stop = pred.globals.stop.item()
            if stop:
                break

            # Append the new atom to the molecule.
            molecule = append_predictions(molecule, pred)

        # We don't generate molecules with more than MAX_NUM_ATOMS atoms.
        if molecule.numbers.shape[0] < 1000:
            logging.info("Generated %s", molecule.get_chemical_formula())
            if nan_found:
                outputfile = f"{init_molecule_name}_seed={seed}_NaN.xyz"
            else:
                outputfile = f"{init_molecule_name}_seed={seed}.xyz"
            ase.io.write(os.path.join(molecules_outputdir, outputfile), molecule)
            molecule_list.append(molecule)
        else:
            logging.info(
                "Discarding %s because it is too long", molecule.get_chemical_formula()
            )

        if visualize:
            # Combine visualizations.
            fig_all = analysis.combine_visualizations(figs)

            # Add title.
            model_name = analysis.get_title_for_name(name)
            fig_all.update_layout(
                title=f"{model_name}: Predictions for Seed {seed}",
                title_x=0.5,
            )

            # Save to file.
            outputfile = os.path.join(
                visualizations_outputdir,
                f"{init_molecule_name}_seed={seed}.html",
            )
            fig_all.write_html(outputfile, include_plotlyjs="cdn")

    # Save the generated molecules as an ASE database.
<<<<<<< HEAD
    output_db = os.path.join(molecules_outputdir, f"generated_molecules_init={init_molecule_name}.db")
=======
    output_db = os.path.join(
        molecules_outputdir, f"generated_molecules_init={init_molecule_name}.db"
    )
>>>>>>> 8c81c5b8
    with connect(output_db) as conn:
        for mol in molecule_list:
            conn.write(mol)


def main(unused_argv: Sequence[str]) -> None:
    del unused_argv

    workdir = os.path.abspath(FLAGS.workdir)
    outputdir = FLAGS.outputdir
    focus_and_atom_type_inverse_temperature = (
        FLAGS.focus_and_atom_type_inverse_temperature
    )
    position_inverse_temperature = FLAGS.position_inverse_temperature
    step = FLAGS.step
    seeds = [int(seed) for seed in FLAGS.seeds]
    init = FLAGS.init
    visualize = FLAGS.visualize

    generate_molecules(
        workdir,
        outputdir,
        focus_and_atom_type_inverse_temperature,
        position_inverse_temperature,
        step,
        seeds,
        init,
        visualize,
    )


if __name__ == "__main__":
    flags.DEFINE_string("workdir", None, "Workdir for model.")
    flags.DEFINE_string(
        "outputdir",
        os.path.join(os.getcwd(), "analyses"),
        "Directory where molecules should be saved.",
    )
    flags.DEFINE_float(
        "focus_and_atom_type_inverse_temperature",
        1.0,
        "Inverse temperature value for sampling the focus and atom type.",
        short_name="fait",
    )
    flags.DEFINE_float(
        "position_inverse_temperature",
        1.0,
        "Inverse temperature value for sampling the position.",
        short_name="pit",
    )
    flags.DEFINE_integer(
        "step",
        -1,
        "Step number to load model from. The default of -1 corresponds to the best model.",
    )
    flags.DEFINE_list(
        "seeds",
        list(range(64)),
        "Seeds to attempt to generate molecules from.",
    )
    flags.DEFINE_string(
        "init",
        "C",
        "An initial molecular fragment to start the generation process from.",
    )
    flags.DEFINE_bool(
        "visualize",
        False,
        "Whether to visualize the generation process step-by-step.",
    )
    flags.mark_flags_as_required(["workdir"])
    app.run(main)<|MERGE_RESOLUTION|>--- conflicted
+++ resolved
@@ -359,13 +359,9 @@
             fig_all.write_html(outputfile, include_plotlyjs="cdn")
 
     # Save the generated molecules as an ASE database.
-<<<<<<< HEAD
-    output_db = os.path.join(molecules_outputdir, f"generated_molecules_init={init_molecule_name}.db")
-=======
     output_db = os.path.join(
         molecules_outputdir, f"generated_molecules_init={init_molecule_name}.db"
     )
->>>>>>> 8c81c5b8
     with connect(output_db) as conn:
         for mol in molecule_list:
             conn.write(mol)
