--- conflicted
+++ resolved
@@ -92,10 +92,6 @@
 ]:
     """Generates the next fragment for a given seed."""
     pred = apply_fn(padded_fragment, rng)
-<<<<<<< HEAD
-=======
-
->>>>>>> 51211913
     next_padded_fragment = append_predictions(pred, padded_fragment, nn_cutoff)
     stop = pred.globals.stop[0] | stop
     return jax.lax.cond(
