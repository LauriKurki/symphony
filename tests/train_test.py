--- conflicted
+++ resolved
@@ -26,33 +26,6 @@
 }
 
 
-<<<<<<< HEAD
-def update_dummy_config(
-    config: ml_collections.ConfigDict,
-    train_on_split_smaller_than_chunk: bool,
-    position_loss_type: str,
-    dataset: str,
-) -> ml_collections.FrozenConfigDict:
-    """Updates the dummy config."""
-    config.num_train_steps = 1000
-    config.num_eval_steps = 10
-    config.num_eval_steps_at_end_of_training = 10
-    config.eval_every_steps = 500
-    config.focus_and_target_species_predictor.max_ell = 5
-    config.loss_kwargs.position_loss_type = position_loss_type
-    config.dataset = dataset
-    config.root_dir = root_dirs.get_root_dir(config.dataset, config.fragment_logic, config.max_targets_per_graph)
-    if dataset == "qm9":
-        config.train_on_split_smaller_than_chunk = train_on_split_smaller_than_chunk
-        if train_on_split_smaller_than_chunk:
-            config.train_molecules = (0, 10)
-    config.use_pseudoscalars_and_pseudovectors = True
-    config.add_noise_to_positions = True
-    config.position_noise_std = 0.1
-    return ml_collections.FrozenConfigDict(config)
-
-=======
->>>>>>> a62a34e2
 
 class TrainTest(parameterized.TestCase):
     def setUp(self):
