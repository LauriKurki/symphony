--- conflicted
+++ resolved
@@ -198,8 +198,4 @@
 slurm_logs
 slurm-*
 
-<<<<<<< HEAD
-notebooks
-=======
-*.out
->>>>>>> d1f6ff2d
+*.out