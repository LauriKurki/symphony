# Byte-compiled / optimized / DLL files
__pycache__/
*.py[cod]
*$py.class

# C extensions
*.so

# Distribution / packaging
.Python
build/
develop-eggs/
dist/
downloads/
eggs/
.eggs/
lib/
lib64/
parts/
sdist/
var/
wheels/
share/python-wheels/
*.egg-info/
.installed.cfg
*.egg
MANIFEST

# PyInstaller
#  Usually these files are written by a python script from a template
#  before PyInstaller builds the exe, so as to inject date/other infos into it.
*.manifest
*.spec

# Installer logs
pip-log.txt
pip-delete-this-directory.txt

# Unit test / coverage reports
htmlcov/
.tox/
.nox/
.coverage
.coverage.*
.cache
nosetests.xml
coverage.xml
*.cover
*.py,cover
.hypothesis/
.pytest_cache/
cover/

# Translations
*.mo
*.pot

# Django stuff:
*.log
local_settings.py
db.sqlite3
db.sqlite3-journal

# Flask stuff:
instance/
.webassets-cache

# Scrapy stuff:
.scrapy

# Sphinx documentation
docs/_build/

# PyBuilder
.pybuilder/
target/

# Jupyter Notebook
.ipynb_checkpoints

# IPython
profile_default/
ipython_config.py

# pyenv
#   For a library or package, you might want to ignore these files since the code is
#   intended to run in multiple environments; otherwise, check them in:
# .python-version

# pipenv
#   According to pypa/pipenv#598, it is recommended to include Pipfile.lock in version control.
#   However, in case of collaboration, if having platform-specific dependencies or dependencies
#   having no cross-platform support, pipenv may install dependencies that don't work, or not
#   install all needed dependencies.
#Pipfile.lock

# poetry
#   Similar to Pipfile.lock, it is generally recommended to include poetry.lock in version control.
#   This is especially recommended for binary packages to ensure reproducibility, and is more
#   commonly ignored for libraries.
#   https://python-poetry.org/docs/basic-usage/#commit-your-poetrylock-file-to-version-control
#poetry.lock

# pdm
#   Similar to Pipfile.lock, it is generally recommended to include pdm.lock in version control.
#pdm.lock
#   pdm stores project-wide configurations in .pdm.toml, but it is recommended to not include it
#   in version control.
#   https://pdm.fming.dev/#use-with-ide
.pdm.toml

# PEP 582; used by e.g. github.com/David-OConnor/pyflow and github.com/pdm-project/pdm
__pypackages__/

# Celery stuff
celerybeat-schedule
celerybeat.pid

# SageMath parsed files
*.sage.py

# Environments
.env
.venv
env/
venv/
ENV/
env.bak/
venv.bak/

# Spyder project settings
.spyderproject
.spyproject

# Rope project settings
.ropeproject

# mkdocs documentation
/site

# mypy
.mypy_cache/
.dmypy.json
dmypy.json

# Pyre type checker
.pyre/

# pytype static type analyzer
.pytype/

# Cython debug symbols
cython_debug/

# PyCharm
#  JetBrains specific template is maintained in a separate JetBrains.gitignore that can
#  be found at https://github.com/github/gitignore/blob/main/Global/JetBrains.gitignore
#  and can be added to the global gitignore or merged into this file.  For a more nuclear
#  option (not recommended) you can uncomment the following to ignore the entire idea folder.
#.idea/

.DS_Store
workdirs
potato_workdirs
graphmlp
graphnet
qm9_data
qm9_data_tf
*.pb
*.metadata

*.pkl
<<<<<<< HEAD
=======
grun
grid_main.py

notebooks/gen
>>>>>>> ecd40f7a
analyses/outputs<|MERGE_RESOLUTION|>--- conflicted
+++ resolved
@@ -170,11 +170,8 @@
 *.metadata
 
 *.pkl
-<<<<<<< HEAD
-=======
 grun
 grid_main.py
 
 notebooks/gen
->>>>>>> ecd40f7a
 analyses/outputs