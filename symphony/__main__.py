"""Main file for running the training pipeline.

This file is intentionally kept short.
The majority for logic is in libraries that can be easily tested.
"""
import os

from absl import app
from absl import flags
from absl import logging
from clu import platform
import jax
import ml_collections
from ml_collections import config_flags
import tensorflow as tf
import wandb

<<<<<<< HEAD

=======
>>>>>>> 1c750a32
from symphony import train
from configs import root_dirs


FLAGS = flags.FLAGS

flags.DEFINE_string("workdir", None, "Directory to store model data.")
flags.DEFINE_bool("use_wandb", True, "Whether to log to Weights & Biases.")
flags.DEFINE_list("wandb_tags", [], "Tags to add to the Weights & Biases run.")
flags.DEFINE_string(
    "wandb_name",
    None,
    "Name of the Weights & Biases run. Uses the Weights & Biases default if not specified.",
)
flags.DEFINE_string("wandb_notes", None, "Notes for the Weights & Biases run.")
<<<<<<< HEAD
=======

>>>>>>> 1c750a32
config_flags.DEFINE_config_file(
    "config",
    None,
    "File path to the training hyperparameter configuration.",
    lock_config=True,
)


def check_and_freeze_config(
    config: ml_collections.ConfigDict,
) -> ml_collections.FrozenConfigDict:
    # Update the root directory for the dataset.
    config.root_dir = root_dirs.get_root_dir(config.dataset)
    config = ml_collections.FrozenConfigDict(config)
    return config


def main(argv):
    if len(argv) > 1:
        raise app.UsageError("Too many command-line arguments.")

    # Make sure the dataloader is deterministic.
    os.environ["TF_CUDNN_DETERMINISTIC"] = "1"

    # Hide any GPUs from TensorFlow. Otherwise TF might reserve memory and make
    # it unavailable to JAX.
    tf.config.experimental.set_visible_devices([], "GPU")

    # We only support single-host training on a single device.
    logging.info("JAX host: %d / %d", jax.process_index(), jax.process_count())
    logging.info("JAX local devices: %r", jax.local_devices())
    logging.info("CUDA_VISIBLE_DEVICES: %r", os.environ.get("CUDA_VISIBLE_DEVICES"))

    # Add a note so that we can tell which task is which JAX host.
    # (Depending on the platform task 0 is not guaranteed to be host 0)
    platform.work_unit().set_task_status(
        f"process_index: {jax.process_index()}, "
        f"process_count: {jax.process_count()}"
    )
    platform.work_unit().create_artifact(
        platform.ArtifactType.DIRECTORY, FLAGS.workdir, "workdir"
    )

    # Check and freeze config.
    config = FLAGS.config
<<<<<<< HEAD
    config.root_dir = root_dirs.get_root_dir(config.dataset, config.fragment_logic, config.max_targets_per_graph)
    config = ml_collections.FrozenConfigDict(config)
=======
    config = check_and_freeze_config(config)

    # Initialize wandb.
    if FLAGS.use_wandb:
        os.makedirs(os.path.join(FLAGS.workdir, "wandb"), exist_ok=True)

        # Add dataset and model name as tags.
        wandb_tags = FLAGS.wandb_tags
        wandb_tags.append(f"dataset:{config.dataset}")
        wandb_tags.append(f"workdir:{FLAGS.workdir}")
        try:
            wandb_tags.append(
                f"focus-predictor:{config.focus_and_target_species_predictor.embedder_config.model}"
            )
            wandb_tags.append(
                f"position-predictor:{config.target_position_predictor.embedder_config.model}"
            )
        except AttributeError:
            pass

        wandb.login()
        wandb.init(
            project="symphony",
            config=config.to_dict(),
            dir=FLAGS.workdir,
            sync_tensorboard=True,
            tags=wandb_tags,
            name=FLAGS.wandb_name,
            notes=FLAGS.wandb_notes,
        )
>>>>>>> 1c750a32

    # Initialize wandb.
    if FLAGS.use_wandb:
        import wandb
        wandb.login()
        wandb_dir = os.path.join(FLAGS.workdir, "wandb")
        os.makedirs(wandb_dir, exist_ok=True)
        wandb.init(
            project="symphony",
            config=config.to_dict(),
            dir=FLAGS.workdir,
            sync_tensorboard=True,
            tags=FLAGS.wandb_tags,
            name=FLAGS.wandb_name,
            notes=FLAGS.wandb_notes,
        )

    # Start training!
    train.train_and_evaluate(config, FLAGS.workdir)


if __name__ == "__main__":
    flags.mark_flags_as_required(["config", "workdir"])
    app.run(main)<|MERGE_RESOLUTION|>--- conflicted
+++ resolved
@@ -15,10 +15,6 @@
 import tensorflow as tf
 import wandb
 
-<<<<<<< HEAD
-
-=======
->>>>>>> 1c750a32
 from symphony import train
 from configs import root_dirs
 
@@ -34,10 +30,7 @@
     "Name of the Weights & Biases run. Uses the Weights & Biases default if not specified.",
 )
 flags.DEFINE_string("wandb_notes", None, "Notes for the Weights & Biases run.")
-<<<<<<< HEAD
-=======
 
->>>>>>> 1c750a32
 config_flags.DEFINE_config_file(
     "config",
     None,
@@ -51,6 +44,14 @@
 ) -> ml_collections.FrozenConfigDict:
     # Update the root directory for the dataset.
     config.root_dir = root_dirs.get_root_dir(config.dataset)
+
+    # Generate only once the checkpoint is saved.
+    if config.get("generate_every_steps") is None:
+        config.generate_every_steps = config.eval_every_steps
+    if not config.generate_every_steps % config.eval_every_steps == 0:
+        raise ValueError(
+            "config.generate_every_steps must be a multiple of config.eval_every_steps."
+        )
     config = ml_collections.FrozenConfigDict(config)
     return config
 
@@ -83,48 +84,13 @@
 
     # Check and freeze config.
     config = FLAGS.config
-<<<<<<< HEAD
-    config.root_dir = root_dirs.get_root_dir(config.dataset, config.fragment_logic, config.max_targets_per_graph)
-    config = ml_collections.FrozenConfigDict(config)
-=======
     config = check_and_freeze_config(config)
 
     # Initialize wandb.
     if FLAGS.use_wandb:
         os.makedirs(os.path.join(FLAGS.workdir, "wandb"), exist_ok=True)
 
-        # Add dataset and model name as tags.
-        wandb_tags = FLAGS.wandb_tags
-        wandb_tags.append(f"dataset:{config.dataset}")
-        wandb_tags.append(f"workdir:{FLAGS.workdir}")
-        try:
-            wandb_tags.append(
-                f"focus-predictor:{config.focus_and_target_species_predictor.embedder_config.model}"
-            )
-            wandb_tags.append(
-                f"position-predictor:{config.target_position_predictor.embedder_config.model}"
-            )
-        except AttributeError:
-            pass
-
         wandb.login()
-        wandb.init(
-            project="symphony",
-            config=config.to_dict(),
-            dir=FLAGS.workdir,
-            sync_tensorboard=True,
-            tags=wandb_tags,
-            name=FLAGS.wandb_name,
-            notes=FLAGS.wandb_notes,
-        )
->>>>>>> 1c750a32
-
-    # Initialize wandb.
-    if FLAGS.use_wandb:
-        import wandb
-        wandb.login()
-        wandb_dir = os.path.join(FLAGS.workdir, "wandb")
-        os.makedirs(wandb_dir, exist_ok=True)
         wandb.init(
             project="symphony",
             config=config.to_dict(),
