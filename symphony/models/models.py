"""Definition of the generative models."""

from typing import Callable, Optional, Sequence, Tuple

import chex
import e3nn_jax as e3nn
import haiku as hk
import jax
import jax.numpy as jnp
import jraph
import ml_collections

from symphony import datatypes
from symphony.models import nequip, marionette, e3schnet, mace, attention, allegro

ATOMIC_NUMBERS = [1, 6, 7, 8, 9]
NUM_ELEMENTS = len(ATOMIC_NUMBERS)


# TODO remove
def m0_values_to_irrepsarray(m0_values, lmax, p_val, p_arg) -> e3nn.IrrepsArray:
    """
    Convert m=0 spherical harmonic components to an IrrepsArray.

    Args:
        m0_values (`jnp.ndarray`): values along m=0, shape (..., lmax+1)
        lmax (int): maximum l of the resulting irreps
        p_val (int): parity of the value of the signal
        p_arg (int): parity of the argument of the signal
    Returns:
        `e3nn.IrrepsArray`: IrrepsArray with `irreps` and values `m0_values`
    """
    m0_indices = jnp.cumsum(jnp.repeat(jnp.arange(lmax + 1), 2))[::2] + jnp.arange(
        lmax + 1
    )
    irreps = e3nn.s2_irreps(lmax, p_val, p_arg)
    return e3nn.IrrepsArray(
        irreps,
        jnp.zeros((*m0_values.shape[:-1], (lmax + 1) ** 2))
        .at[:, m0_indices]
        .set(m0_values),
    )


def get_atomic_numbers(species: jnp.ndarray) -> jnp.ndarray:
    """Returns the atomic numbers for the species."""
    return jnp.asarray(ATOMIC_NUMBERS)[species]


def get_first_node_indices(graphs: jraph.GraphsTuple) -> jnp.ndarray:
    """Returns the indices of the focus nodes in each graph."""
    return jnp.concatenate((jnp.asarray([0]), jnp.cumsum(graphs.n_node)[:-1]))


def segment_softmax_2D_with_stop(
    species_logits: jnp.ndarray,
    stop_logits: jnp.ndarray,
    segment_ids: jnp.ndarray,
    num_segments: int,
) -> Tuple[jnp.ndarray, jnp.ndarray]:
    """Returns the species probabilities and stop probabilities with segment softmax over 2D arrays of species logits."""
    # Subtract the max to avoid numerical issues.
    logits_max = jraph.segment_max(
        species_logits, segment_ids, num_segments=num_segments
    ).max(axis=-1)
    logits_max = jnp.maximum(logits_max, stop_logits)
    logits_max = jax.lax.stop_gradient(logits_max)
    species_logits -= logits_max[segment_ids, None]
    stop_logits -= logits_max

    # Normalize exp() by all nodes, all atom types, and the stop for each graph.
    exp_species_logits = jnp.exp(species_logits)
    exp_species_logits_summed = jnp.sum(exp_species_logits, axis=-1)
    normalizing_factors = jraph.segment_sum(
        exp_species_logits_summed, segment_ids, num_segments=num_segments
    )
    exp_stop_logits = jnp.exp(stop_logits)

    normalizing_factors += exp_stop_logits
    species_probs = exp_species_logits / normalizing_factors[segment_ids, None]
    stop_probs = exp_stop_logits / normalizing_factors

    return species_probs, stop_probs


def get_segment_ids(
    n_node: jnp.ndarray,
    num_nodes: int,
) -> jnp.ndarray:
    """Returns the segment ids for each node in the graphs."""
    num_graphs = n_node.shape[0]

    return jnp.repeat(
        jnp.arange(num_graphs), n_node, axis=0, total_repeat_length=num_nodes
    )


def segment_sample_2D(
    species_probabilities: jnp.ndarray,
    segment_ids: jnp.ndarray,
    num_segments: int,
    rng: chex.PRNGKey,
) -> Tuple[jnp.ndarray, jnp.ndarray]:
    """Sample indices from a categorical distribution across each segment.
    Args:
        species_probabilities: A 2D array of probabilities.
        segment_ids: A 1D array of segment ids.
        num_segments: The number of segments.
        rng: A PRNG key.
    Returns:
        A 1D array of sampled indices, one for each segment.
    """
    num_nodes, num_species = species_probabilities.shape

    # Normalize the probabilities to sum up for 1 over all nodes in each graph.
    species_probabilities_summed = jraph.segment_sum(
        species_probabilities.sum(axis=-1), segment_ids, num_segments
    )
    species_probabilities = (
        species_probabilities / species_probabilities_summed[segment_ids, None]
    )

    def sample_for_segment(rng: chex.PRNGKey, segment_id: int) -> Tuple[float, float]:
        """Samples a node and species index for a single segment."""
        node_rng, logit_rng, rng = jax.random.split(rng, num=3)
        node_index = jax.random.choice(
            node_rng,
            jnp.arange(num_nodes),
            p=jnp.where(
                segment_id == segment_ids, species_probabilities.sum(axis=-1), 0.0
            ),
        )
        normalized_probs_for_index = species_probabilities[node_index] / jnp.sum(
            species_probabilities[node_index]
        )
        species_index = jax.random.choice(
            logit_rng, jnp.arange(num_species), p=normalized_probs_for_index
        )
        return node_index, species_index

    rngs = jax.random.split(rng, num_segments)
    node_indices, species_indices = jax.vmap(sample_for_segment)(
        rngs, jnp.arange(num_segments)
    )
    assert node_indices.shape == (num_segments,)
    assert species_indices.shape == (num_segments,)
    return node_indices, species_indices


def log_coeffs_to_logits(
    log_coeffs: e3nn.IrrepsArray, res_beta: int, res_alpha: int, num_radii: int
) -> e3nn.SphericalSignal:
    """Converts coefficients of the logits to a SphericalSignal representing the logits."""
    num_channels = log_coeffs.shape[0]
    assert log_coeffs.shape == (
        num_channels,
        num_radii,
        log_coeffs.irreps.dim,
    ), log_coeffs.shape

    log_dist = e3nn.to_s2grid(
        log_coeffs, res_beta, res_alpha, quadrature="gausslegendre", p_val=1, p_arg=-1
    )
    assert log_dist.shape == (num_channels, num_radii, res_beta, res_alpha)

    # Softmax over all channels.
    log_dist.grid_values = jax.scipy.special.logsumexp(log_dist.grid_values, axis=0)
    return log_dist


<<<<<<< HEAD
class SphericalConvolution(hk.Module):
    r"""E(3)-equivariant spherical convolution."""

    def __init__(
        self,
        res_beta: int,
        res_alpha: int,
        max_ell: int,
        channels_in: int,
        channels_out: int,
        activation: Callable[[jnp.ndarray], jnp.ndarray],
        h_init: hk.initializers.Initializer = hk.initializers.RandomNormal(),
        p_val: int = 1,
        p_arg: int = -1,
    ):
        """
        Args:
            res_beta (int): number of points on the sphere in the :math:`\theta` direction
            res_alpha (int): number of points on the sphere in the :math:`\phi` direction
            max_ell (int): maximum l
            channels_in (int)
            channels_out (int)
            activation: if None, no activation function is used.
            h_init (hk.initializers.Initializer): initializer for an array of spherical filters along `beta` angle, shape (..., res_beta)
            p_val (int, optional): parity of the value of the signal
            p_arg (int, optional): parity of the argument of the signal
        """
        super(SphericalConvolution, self).__init__()
        self.res_beta = res_beta
        self.res_alpha = res_alpha
        self.max_ell = max_ell
        self.channels_in = channels_in
        self.channels_out = channels_out
        self.activation = e3nn.normalize_function(activation)
        self.h_init = h_init
        self.p_val = p_val
        self.p_arg = p_arg

    def __call__(
        self,
        x: e3nn.IrrepsArray,
    ) -> e3nn.IrrepsArray:
        """Compute the output of a spherical convolution. Assumes that all inputs are in fourier space.
        Args:
            x: input IrrepsArray indicating node features
        Returns:
            IrrepsArray of atom features after interaction
        """
        h = hk.get_parameter(
            "h",
            shape=(self.channels_out, self.channels_in, self.res_beta),
            dtype=x.dtype,
            init=self.h_init,
        )
        # Apply activation layer.
        x_grid = e3nn.to_s2grid(
            x,
            self.res_beta,
            self.res_alpha,
            quadrature="gausslegendre",
            p_val=self.p_val,
            p_arg=self.p_arg,
        )
        x_act = x_grid.apply(self.activation)
        x_prime = e3nn.from_s2grid(x_act, e3nn.Irreps.spherical_harmonics(self.max_ell))
        h_prime = e3nn.legendre_transform_from_s2grid(
            h,
            self.max_ell,
            self.res_beta,
            quadrature="gausslegendre",
        )
        w = (
            2
            * jnp.pi
            * jnp.sqrt(
                4
                * jnp.pi
                / (
                    2
                    * jnp.repeat(
                        jnp.arange(self.max_ell + 1).reshape(1, 1, self.max_ell + 1),
                        self.channels_out,
                        axis=0,
                    )
                    + 1
                )
            )
            * h_prime
        )
        w_reshaped = jnp.repeat(
            w, 2 * jnp.arange(self.max_ell + 1) + 1, axis=-1
        )  # [channels_out, channels_in, (lmax + 1)**2]
        y_prime = jnp.einsum('jk,ijk->ik', x_prime.array, w_reshaped)

        return e3nn.IrrepsArray(x_prime.irreps, y_prime)
=======
def position_logits_to_position_distribution(
    position_logits: e3nn.SphericalSignal,
) -> e3nn.SphericalSignal:
    """Converts logits to a SphericalSignal representing the position distribution."""

    assert len(position_logits.shape) == 3  # [num_radii, res_beta, res_alpha]
    max_logit = jnp.max(position_logits.grid_values)
    max_logit = jax.lax.stop_gradient(max_logit)

    position_probs = position_logits.apply(lambda logit: jnp.exp(logit - max_logit))

    position_probs.grid_values /= position_probs.integrate().array.sum()
    return position_probs


def safe_log(x: jnp.ndarray, eps: float = 1e-9) -> jnp.ndarray:
    """Computes the log of x, replacing 0 with a small value (1e-9) for numerical stability."""
    return jnp.log(jnp.where(x == 0, eps, x))


def position_distribution_to_radial_distribution(
    position_probs: e3nn.SphericalSignal,
) -> jnp.ndarray:
    """Returns the marginal radial distribution for a logits of a distribution over all positions."""
    return position_probs.integrate().array.squeeze(axis=-1)  # [..., num_radii]
>>>>>>> f3748ef4


class GlobalEmbedder(hk.Module):
    """Computes a global embedding for each node in the graph."""

    def __init__(
        self,
        num_channels: int,
        pooling: str,
        num_attention_heads: Optional[int] = None,
        name: Optional[str] = None,
    ):
        super().__init__(name)
        self.num_channels = num_channels
        self.pooling = pooling
        if self.pooling == "attention":
            assert num_attention_heads is not None
            self.num_attention_heads = num_attention_heads
        else:
            assert num_attention_heads is None

    def __call__(self, graphs: datatypes.Fragments) -> jnp.ndarray:
        node_embeddings: e3nn.IrrepsArray = graphs.nodes
        num_nodes = node_embeddings.shape[0]
        num_graphs = graphs.n_node.shape[0]
        irreps = node_embeddings.irreps
        segment_ids = get_segment_ids(graphs.n_node, num_nodes)

        if self.pooling == "mean":
            global_embeddings = jraph.segment_mean(
                node_embeddings.array, segment_ids, num_segments=num_graphs
            )
            global_embeddings = e3nn.IrrepsArray(irreps, global_embeddings)
            global_embeddings = e3nn.haiku.Linear(self.num_channels * irreps)(
                global_embeddings
            )

        elif self.pooling == "sum":
            global_embeddings = jraph.segment_sum(
                node_embeddings.array, segment_ids, num_segments=num_graphs
            )
            global_embeddings = e3nn.IrrepsArray(irreps, global_embeddings)
            global_embeddings = e3nn.haiku.Linear(self.num_channels * irreps)(
                global_embeddings
            )

        elif self.pooling == "attention":
            # Only attend to nodes within the same graph.
            attention_mask = jnp.where(
                segment_ids[:, None] == segment_ids[None, :], 1.0, 0.0
            )
            attention_mask = jnp.expand_dims(attention_mask, axis=0)
            global_embeddings = attention.MultiHeadAttention(
                self.num_attention_heads, self.num_channels
            )(node_embeddings, node_embeddings, node_embeddings, attention_mask)

        assert global_embeddings.shape == (num_nodes, self.num_channels * irreps.dim)
        return global_embeddings


class FocusAndTargetSpeciesPredictor(hk.Module):
    """Predicts the focus and target species distribution over all nodes."""

    def __init__(
        self,
        latent_size: int,
        num_layers: int,
        activation: Callable[[jnp.ndarray], jnp.ndarray],
        num_species: int,
        name: Optional[str] = None,
    ):
        super().__init__(name)
        self.latent_size = latent_size
        self.num_layers = num_layers
        self.activation = activation
        self.num_species = num_species

    def __call__(self, node_embeddings: e3nn.IrrepsArray) -> jnp.ndarray:
        num_nodes, _ = node_embeddings.shape
        node_embeddings = node_embeddings.filter(keep="0e")
        species_logits = e3nn.haiku.MultiLayerPerceptron(
            list_neurons=[self.latent_size] * (self.num_layers - 1)
            + [self.num_species],
            act=self.activation,
            output_activation=False,
        )(node_embeddings).array
        assert species_logits.shape == (num_nodes, self.num_species)
        return species_logits


class FactorizedTargetPositionPredictor(hk.Module):
    """Predicts the position coefficients for the target species."""

    def __init__(
        self,
        position_coeffs_lmax: int,
        res_beta: int,
        res_alpha: int,
        num_channels: int,
        num_species: int,
        min_radius: float,
        max_radius: float,
        num_radii: int,
        name: Optional[str] = None,
    ):
        super().__init__(name)
        self.position_coeffs_lmax = position_coeffs_lmax
        self.res_beta = res_beta
        self.res_alpha = res_alpha
        self.num_channels = num_channels
        self.num_species = num_species
        self.min_radius = min_radius
        self.max_radius = max_radius
        self.num_radii = num_radii

    def create_radii(self) -> jnp.ndarray:
        """Creates the binned radii for the target positions."""
        return jnp.linspace(self.min_radius, self.max_radius, self.num_radii)

    def __call__(
        self, focus_node_embeddings: e3nn.IrrepsArray, target_species: jnp.ndarray
    ) -> Tuple[e3nn.IrrepsArray, e3nn.SphericalSignal]:
        num_graphs = focus_node_embeddings.shape[0]

        assert focus_node_embeddings.shape == (
            num_graphs,
            focus_node_embeddings.irreps.dim,
        )

        target_species_embeddings = hk.Embed(
            self.num_species, embed_dim=focus_node_embeddings.irreps.num_irreps
        )(target_species)

        assert target_species_embeddings.shape == (
            num_graphs,
            focus_node_embeddings.irreps.num_irreps,
        )

        # Predict the radii for the target positions.
        radii_logits = e3nn.haiku.Linear(f"{self.num_radii}x0e")(
            target_species_embeddings * focus_node_embeddings
        )
        radii_logits = e3nn.haiku.MultiLayerPerceptron(
            list_neurons=[self.radii_mlp_latent_size] * (self.radii_mlp_num_layers - 1)
            + [self.num_radii],
            act=self.activation,
            output_activation=False,
        )(radii_logits).array
        assert radii_logits.shape == (num_graphs, self.num_radii)

        # Predict the angular coefficients for the position signal.
        irreps = e3nn.s2_irreps(self.position_coeffs_lmax, p_val=1, p_arg=-1)
        position_angular_coeffs = e3nn.haiku.Linear(
            1 * self.num_channels * irreps, force_irreps_out=True
        )(target_species_embeddings * focus_node_embeddings)
        position_angular_coeffs = position_angular_coeffs.mul_to_axis(
            factor=self.num_channels
        )
        position_angular_coeffs = position_angular_coeffs.mul_to_axis(factor=1)
        assert position_angular_coeffs.shape == (
            num_graphs,
            self.num_channels,
            1,
            irreps.dim,
        )

        # Mix the angular coefficients with the radii.
        position_coeffs = position_angular_coeffs * radii_logits[:, :, None, None]

        # Compute the position signal projected to a spherical grid for each radius.
        position_logits = jax.vmap(
            lambda coeffs: log_coeffs_to_logits(
                coeffs, self.res_beta, self.res_alpha, self.num_radii
            )
        )(position_angular_coeffs)
        assert position_logits.shape == (
            num_graphs,
            self.num_radii,
            self.res_beta,
            self.res_alpha,
        ), position_logits.shape

        position_logits.grid_values -= position_logits.grid_values.max(
            axis=(-3, -2, -1), keepdims=True
        )

        return position_coeffs, position_logits


class TargetPositionPredictor(hk.Module):
    """Predicts the position coefficients for the target species."""

    def __init__(
        self,
        position_coeffs_lmax: int,
        res_beta: int,
        res_alpha: int,
        num_channels: int,
        num_species: int,
        min_radius: float,
        max_radius: float,
        num_radii: int,
        name: Optional[str] = None,
    ):
        super().__init__(name)
        self.position_coeffs_lmax = position_coeffs_lmax
        self.res_beta = res_beta
        self.res_alpha = res_alpha
        self.num_channels = num_channels
        self.num_species = num_species
        self.min_radius = min_radius
        self.max_radius = max_radius
        self.num_radii = num_radii

    def create_radii(self) -> jnp.ndarray:
        """Creates the binned radii for the target positions."""
        return jnp.linspace(self.min_radius, self.max_radius, self.num_radii)

    def __call__(
        self, focus_node_embeddings: e3nn.IrrepsArray, target_species: jnp.ndarray
    ) -> Tuple[e3nn.IrrepsArray, e3nn.SphericalSignal]:
        num_graphs = focus_node_embeddings.shape[0]

        assert focus_node_embeddings.shape == (
            num_graphs,
            focus_node_embeddings.irreps.dim,
        )

        target_species_embeddings = hk.Embed(
            self.num_species, embed_dim=focus_node_embeddings.irreps.num_irreps
        )(target_species)

        assert target_species_embeddings.shape == (
            num_graphs,
            focus_node_embeddings.irreps.num_irreps,
        )

        # TODO: See if we can make this more expressive.
        irreps = e3nn.s2_irreps(self.position_coeffs_lmax, p_val=1, p_arg=-1)
        position_coeffs = e3nn.haiku.Linear(
            self.num_radii * self.num_channels * irreps, force_irreps_out=True
        )(target_species_embeddings * focus_node_embeddings)
        position_coeffs = position_coeffs.mul_to_axis(factor=self.num_channels)
        position_coeffs = position_coeffs.mul_to_axis(factor=self.num_radii)
        assert position_coeffs.shape == (
            num_graphs,
            self.num_channels,
            self.num_radii,
            irreps.dim,
        )

        # Compute the position signal projected to a spherical grid for each radius.
        position_logits = jax.vmap(
            lambda coeffs: log_coeffs_to_logits(
                coeffs, self.res_beta, self.res_alpha, self.num_radii
            )
        )(position_coeffs)
        assert position_logits.shape == (
            num_graphs,
            self.num_radii,
            self.res_beta,
            self.res_alpha,
        ), position_logits.shape

        position_logits.grid_values -= position_logits.grid_values.max(
            axis=(-3, -2, -1), keepdims=True
        )

        return position_coeffs, position_logits


class Predictor(hk.Module):
    """A convenient wrapper for an entire prediction model."""

    def __init__(
        self,
        node_embedder: hk.Module,
        auxiliary_node_embedder: hk.Module,
        focus_and_target_species_predictor: FocusAndTargetSpeciesPredictor,
        target_position_predictor: TargetPositionPredictor,
        global_embedder: Optional[GlobalEmbedder] = None,
        name: str = None,
    ):
        super().__init__(name=name)
        self.node_embedder = node_embedder
        self.auxiliary_node_embedder = auxiliary_node_embedder
        self.global_embedder = global_embedder
        self.focus_and_target_species_predictor = focus_and_target_species_predictor
        self.target_position_predictor = target_position_predictor

    def get_training_predictions(
        self, graphs: datatypes.Fragments
    ) -> datatypes.Predictions:
        """Returns the predictions on these graphs during training, when we have access to the true focus and target species."""
        # Get the number of graphs and nodes.
        num_nodes = graphs.nodes.positions.shape[0]
        num_graphs = graphs.n_node.shape[0]
        num_species = self.focus_and_target_species_predictor.num_species
        segment_ids = get_segment_ids(graphs.n_node, num_nodes)

        # Get the node embeddings.
        node_embeddings = self.node_embedder(graphs)

        # Concatenate global embeddings to node embeddings.
        if self.global_embedder is not None:
            graphs_with_node_embeddings = graphs._replace(nodes=node_embeddings)
            global_embeddings = self.global_embedder(graphs_with_node_embeddings)
            node_embeddings = e3nn.concatenate(
                [node_embeddings, global_embeddings], axis=-1
            )

        # Get the species and stop logits.
        focus_and_target_species_logits = self.focus_and_target_species_predictor(
            node_embeddings
        )
        stop_logits = jnp.zeros((num_graphs,))

        # Get the species and stop probabilities.
        focus_and_target_species_probs, stop_probs = segment_softmax_2D_with_stop(
            focus_and_target_species_logits, stop_logits, segment_ids, num_graphs
        )

        # Get the embeddings of the focus nodes.
        # These are the first nodes in each graph during training.
        auxiliary_node_embeddings = self.auxiliary_node_embedder(graphs)
        focus_node_indices = get_first_node_indices(graphs)
        true_focus_node_embeddings = auxiliary_node_embeddings[focus_node_indices]

        # Get the position coefficients.
        position_coeffs, position_logits = self.target_position_predictor(
            true_focus_node_embeddings, graphs.globals.target_species
        )

        # Get the position probabilities.
        # For numerical stability, we subtract out the maximum value over all spheres before exponentiating.
        # Our loss accounts for unnormalized probabilities.
        position_probs = jax.vmap(position_logits_to_position_distribution)(
            position_logits
        )

        # The radii bins used for the position prediction, repeated for each graph.
        radii = self.target_position_predictor.create_radii()
        radii_bins = jnp.tile(radii, (num_graphs, 1))

        # Check the shapes.
        assert focus_and_target_species_logits.shape == (
            num_nodes,
            num_species,
        ), focus_and_target_species_logits.shape
        assert focus_and_target_species_probs.shape == (
            num_nodes,
            num_species,
        ), focus_and_target_species_probs.shape
        assert position_coeffs.shape == (
            num_graphs,
            self.target_position_predictor.num_channels,
            self.target_position_predictor.num_radii,
            position_coeffs.shape[-1],
        ), position_coeffs.shape
        assert position_logits.shape == (
            num_graphs,
            self.target_position_predictor.num_radii,
            self.target_position_predictor.res_beta,
            self.target_position_predictor.res_alpha,
        )

        return datatypes.Predictions(
            nodes=datatypes.NodePredictions(
                focus_and_target_species_logits=focus_and_target_species_logits,
                focus_and_target_species_probs=focus_and_target_species_probs,
                embeddings=node_embeddings,
                auxiliary_node_embeddings=auxiliary_node_embeddings,
            ),
            edges=None,
            globals=datatypes.GlobalPredictions(
                stop_logits=stop_logits,
                stop_probs=stop_probs,
                stop=None,
                focus_indices=focus_node_indices,
                target_species=None,
                position_coeffs=position_coeffs,
                position_logits=position_logits,
                position_probs=position_probs,
                position_vectors=None,
                radii_bins=radii_bins,
            ),
            senders=graphs.senders,
            receivers=graphs.receivers,
            n_node=graphs.n_node,
            n_edge=graphs.n_edge,
        )

    def get_evaluation_predictions(
        self,
        graphs: datatypes.Fragments,
        focus_and_atom_type_inverse_temperature: float,
        position_inverse_temperature: float,
    ) -> datatypes.Predictions:
        """Returns the predictions on a single padded graph during evaluation, when we do not have access to the true focus and target species."""
        # Get the number of graphs and nodes.
        num_nodes = graphs.nodes.positions.shape[0]
        num_graphs = graphs.n_node.shape[0]
        num_species = self.focus_and_target_species_predictor.num_species
        segment_ids = get_segment_ids(graphs.n_node, num_nodes)

        # Get the PRNG key for sampling.
        rng = hk.next_rng_key()

        # Get the node embeddings.
        node_embeddings = self.node_embedder(graphs)

        # Concatenate global embeddings to node embeddings.
        if self.global_embedder is not None:
            graphs_with_node_embeddings = graphs._replace(nodes=node_embeddings)
            global_embeddings = self.global_embedder(graphs_with_node_embeddings)
            node_embeddings = e3nn.concatenate(
                [node_embeddings, global_embeddings], axis=-1
            )

        # Get the species and stop logits.
        focus_and_target_species_logits = self.focus_and_target_species_predictor(
            node_embeddings
        )
        stop_logits = jnp.zeros((num_graphs,))

        # Scale the logits by the inverse temperature.
        focus_and_target_species_logits *= focus_and_atom_type_inverse_temperature
        stop_logits *= focus_and_atom_type_inverse_temperature

        # Get the softmaxed probabilities.
        focus_and_target_species_probs, stop_probs = segment_softmax_2D_with_stop(
            focus_and_target_species_logits, stop_logits, segment_ids, num_graphs
        )

        # We stop a graph, if we sample a stop.
        rng, stop_rng = jax.random.split(rng)
        stop = jax.random.bernoulli(stop_rng, stop_probs)

        # Renormalize the focus and target species probabilities, if we have not stopped.
        focus_and_target_species_probs = focus_and_target_species_probs / (
            (1 - stop_probs)[segment_ids, None]
        )

        # Sample the focus node and target species.
        rng, focus_rng = jax.random.split(rng)
        focus_indices, target_species = segment_sample_2D(
            focus_and_target_species_probs, segment_ids, num_graphs, focus_rng
        )

        # Get the embeddings of the focus node.
        auxiliary_node_embeddings = self.auxiliary_node_embedder(graphs)
        focus_node_embeddings = auxiliary_node_embeddings[focus_indices]

        # Get the position coefficients.
        position_coeffs, position_logits = self.target_position_predictor(
            focus_node_embeddings, target_species
        )

        # Scale by inverse temperature.
        position_coeffs = position_inverse_temperature * position_coeffs
        position_logits = position_inverse_temperature * position_logits

        # Integrate the position signal over each sphere to get the normalizing factors for the radii.
        # For numerical stability, we subtract out the maximum value over all spheres before exponentiating.
        position_probs = jax.vmap(position_logits_to_position_distribution)(
            position_logits
        )

        # Sample the radius.
        radii = self.target_position_predictor.create_radii()
        radii_bins = jnp.tile(radii, (num_graphs, 1))
        radii_probs = jax.vmap(position_distribution_to_radial_distribution)(
            position_probs
        )
        num_radii = radii.shape[0]
        rng, radius_rng = jax.random.split(rng)
        radius_rngs = jax.random.split(radius_rng, num_graphs)
        radius_indices = jax.vmap(
            lambda key, p: jax.random.choice(key, num_radii, p=p)
        )(
            radius_rngs, radii_probs
        )  # [num_graphs]

        # Get the angular probabilities.
        angular_probs = jax.vmap(
            lambda p, r_index: p[r_index] / p[r_index].integrate()
        )(
            position_probs, radius_indices
        )  # [num_graphs, res_beta, res_alpha]

        # Sample angles.
        rng, angular_rng = jax.random.split(rng)
        angular_rngs = jax.random.split(angular_rng, num_graphs)
        beta_indices, alpha_indices = jax.vmap(lambda key, p: p.sample(key))(
            angular_rngs, angular_probs
        )

        # Combine the radius and angles to get the position vectors.
        position_vectors = jax.vmap(
            lambda r, b, a: radii[r] * angular_probs.grid_vectors[b, a]
        )(radius_indices, beta_indices, alpha_indices)

        # Check the shapes.
        irreps = e3nn.s2_irreps(self.target_position_predictor.position_coeffs_lmax)
        res_beta, res_alpha = (
            self.target_position_predictor.res_beta,
            self.target_position_predictor.res_alpha,
        )

        assert stop.shape == (num_graphs,)
        assert focus_indices.shape == (num_graphs,)
        assert focus_and_target_species_logits.shape == (num_nodes, num_species)
        assert focus_and_target_species_probs.shape == (num_nodes, num_species)
        assert position_coeffs.shape == (
            num_graphs,
            self.target_position_predictor.num_channels,
            num_radii,
            irreps.dim,
        )
        assert position_logits.shape == (
            num_graphs,
            self.target_position_predictor.num_radii,
            res_beta,
            res_alpha,
        )
        assert position_vectors.shape == (num_graphs, 3)

        return datatypes.Predictions(
            nodes=datatypes.NodePredictions(
                focus_and_target_species_logits=focus_and_target_species_logits,
                focus_and_target_species_probs=focus_and_target_species_probs,
                embeddings=node_embeddings,
                auxiliary_node_embeddings=auxiliary_node_embeddings,
            ),
            edges=None,
            globals=datatypes.GlobalPredictions(
                stop_logits=stop_logits,
                stop_probs=stop_probs,
                stop=stop,
                focus_indices=focus_indices,
                target_species=target_species,
                position_coeffs=position_coeffs,
                position_logits=position_logits,
                position_probs=position_probs,
                position_vectors=position_vectors,
                radii_bins=radii_bins,
            ),
            senders=graphs.senders,
            receivers=graphs.receivers,
            n_node=graphs.n_node,
            n_edge=graphs.n_edge,
        )


def create_model(
    config: ml_collections.ConfigDict, run_in_evaluation_mode: bool
) -> hk.Transformed:
    """Create a model as specified by the config."""

    def get_activation(activation: str) -> Callable[[jnp.ndarray], jnp.ndarray]:
        """Get the activation function."""

        if activation == "shifted_softplus":
            return e3schnet.shifted_softplus
        return getattr(jax.nn, activation)

    def model_fn(
        graphs: datatypes.Fragments,
        focus_and_atom_type_inverse_temperature: float = 1.0,
        position_inverse_temperature: float = 1.0,
    ) -> datatypes.Predictions:
        """Defines the entire network."""

        dataset = config.get("dataset", "qm9")
        if dataset == "qm9":
            num_species = NUM_ELEMENTS
        if dataset in ["tetris", "platonic_solids"]:
            num_species = 1

        if config.model == "MACE":

            def node_embedder_fn():
                output_irreps = config.num_channels * e3nn.s2_irreps(config.max_ell)
                return mace.MACE(
                    output_irreps=output_irreps,
                    hidden_irreps=output_irreps,
                    readout_mlp_irreps=output_irreps,
                    r_max=config.r_max,
                    num_interactions=config.num_interactions,
                    avg_num_neighbors=config.avg_num_neighbors,
                    num_species=num_species,
                    max_ell=config.max_ell,
                    num_basis_fns=config.num_basis_fns,
                    soft_normalization=config.get("soft_normalization"),
                )

        elif config.model == "NequIP":

            def node_embedder_fn():
                irreps = e3nn.s2_irreps(config.max_ell)
                if config.use_pseudoscalars_and_pseudovectors:
                    irreps += e3nn.Irreps("0o + 1e")
                output_irreps = config.num_channels * irreps
                return nequip.NequIP(
                    num_species=num_species,
                    r_max=config.r_max,
                    avg_num_neighbors=config.avg_num_neighbors,
                    max_ell=config.max_ell,
                    init_embedding_dims=config.num_channels,
                    output_irreps=output_irreps,
                    num_interactions=config.num_interactions,
                    even_activation=get_activation(config.even_activation),
                    odd_activation=get_activation(config.odd_activation),
                    mlp_activation=get_activation(config.mlp_activation),
                    mlp_n_hidden=config.num_channels,
                    mlp_n_layers=config.mlp_n_layers,
                    n_radial_basis=config.num_basis_fns,
                    skip_connection=config.skip_connection,
                )

        elif config.model == "MarioNette":

            def node_embedder_fn():
                return marionette.MarioNette(
                    num_species=num_species,
                    r_max=config.r_max,
                    avg_num_neighbors=config.avg_num_neighbors,
                    init_embedding_dims=config.num_channels,
                    output_irreps=config.num_channels * e3nn.s2_irreps(config.max_ell),
                    soft_normalization=config.soft_normalization,
                    num_interactions=config.num_interactions,
                    even_activation=get_activation(config.even_activation),
                    odd_activation=get_activation(config.odd_activation),
                    mlp_activation=get_activation(config.activation),
                    mlp_n_hidden=config.num_channels,
                    mlp_n_layers=config.mlp_n_layers,
                    n_radial_basis=config.num_basis_fns,
                    use_bessel=config.use_bessel,
                    alpha=config.alpha,
                    alphal=config.alphal,
                )

        elif config.model == "E3SchNet":

            def node_embedder_fn():
                return e3schnet.E3SchNet(
                    n_atom_basis=config.num_channels,
                    n_interactions=config.num_interactions,
                    n_filters=config.num_channels,
                    n_rbf=config.num_basis_fns,
                    activation=get_activation(config.activation),
                    cutoff=config.cutoff,
                    max_ell=config.max_ell,
                    num_species=num_species,
                )

        elif config.model == "Allegro":

            def node_embedder_fn():
                irreps = e3nn.s2_irreps(config.max_ell)
                if config.use_pseudoscalars_and_pseudovectors:
                    irreps += e3nn.Irreps("0o + 1e")
                output_irreps = config.num_channels * irreps

                return allegro.Allegro(
                    num_species=num_species,
                    r_max=config.r_max,
                    avg_num_neighbors=config.avg_num_neighbors,
                    max_ell=config.max_ell,
                    output_irreps=output_irreps,
                    num_interactions=config.num_interactions,
                    mlp_activation=get_activation(config.mlp_activation),
                    mlp_n_hidden=config.num_channels,
                    mlp_n_layers=config.mlp_n_layers,
                    n_radial_basis=config.num_basis_fns,
                )

        else:
            raise ValueError(f"Unsupported model: {config.model}.")

        # Create the node embedders.
        node_embedder = node_embedder_fn()
        auxiliary_node_embedder = node_embedder_fn()

        if config.compute_global_embedding:
            global_embedder = GlobalEmbedder(
                num_channels=config.global_embedder.num_channels,
                pooling=config.global_embedder.pooling,
                num_attention_heads=config.global_embedder.num_attention_heads,
            )
        else:
            global_embedder = None

        focus_and_target_species_predictor = FocusAndTargetSpeciesPredictor(
            latent_size=config.focus_and_target_species_predictor.latent_size,
            num_layers=config.focus_and_target_species_predictor.num_layers,
            activation=get_activation(config.activation),
            num_species=num_species,
        )
        target_position_predictor = TargetPositionPredictor(
            position_coeffs_lmax=config.max_ell,
            res_beta=config.target_position_predictor.res_beta,
            res_alpha=config.target_position_predictor.res_alpha,
            num_channels=config.target_position_predictor.num_channels,
            num_species=num_species,
            min_radius=config.target_position_predictor.min_radius,
            max_radius=config.target_position_predictor.max_radius,
            num_radii=config.target_position_predictor.num_radii,
        )
        predictor = Predictor(
            node_embedder=node_embedder,
            auxiliary_node_embedder=auxiliary_node_embedder,
            global_embedder=global_embedder,
            focus_and_target_species_predictor=focus_and_target_species_predictor,
            target_position_predictor=target_position_predictor,
        )

        if run_in_evaluation_mode:
            return predictor.get_evaluation_predictions(
                graphs,
                focus_and_atom_type_inverse_temperature,
                position_inverse_temperature,
            )
        else:
            return predictor.get_training_predictions(graphs)

    return hk.transform(model_fn)<|MERGE_RESOLUTION|>--- conflicted
+++ resolved
@@ -168,7 +168,6 @@
     return log_dist
 
 
-<<<<<<< HEAD
 class SphericalConvolution(hk.Module):
     r"""E(3)-equivariant spherical convolution."""
 
@@ -264,7 +263,8 @@
         y_prime = jnp.einsum('jk,ijk->ik', x_prime.array, w_reshaped)
 
         return e3nn.IrrepsArray(x_prime.irreps, y_prime)
-=======
+
+
 def position_logits_to_position_distribution(
     position_logits: e3nn.SphericalSignal,
 ) -> e3nn.SphericalSignal:
@@ -290,7 +290,6 @@
 ) -> jnp.ndarray:
     """Returns the marginal radial distribution for a logits of a distribution over all positions."""
     return position_probs.integrate().array.squeeze(axis=-1)  # [..., num_radii]
->>>>>>> f3748ef4
 
 
 class GlobalEmbedder(hk.Module):
