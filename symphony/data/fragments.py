--- conflicted
+++ resolved
@@ -96,28 +96,12 @@
     beta_com=0.0,
 ):
     # get distances from (approximate) center of mass - assume all atoms have the same mass
-<<<<<<< HEAD
     com = jnp.average(
-=======
-    com = np.average(
->>>>>>> 8a8c98b5
         graph.nodes.positions,
         axis=0,
         weights=(graph.nodes.species > 0) if heavy_first else None,
     )
-<<<<<<< HEAD
     distances_com = jnp.linalg.norm(graph.nodes.positions - com, axis=1)
-    probs_com = jax.nn.softmax(-beta_com * distances_com**2)
-    rng, k = jax.random.split(rng)
-    if heavy_first and (graph.nodes.species != 0).sum() > 0:
-        heavy_indices = jnp.argwhere(graph.nodes.species != 0).squeeze(-1)
-        first_node = jax.random.choice(k, heavy_indices, p=probs_com[heavy_indices])
-    else:
-        first_node = jax.random.choice(
-            k, jnp.arange(0, len(graph.nodes.positions)), p=probs_com
-        )
-=======
-    distances_com = np.linalg.norm(graph.nodes.positions - com, axis=1)
     probs_com = jax.nn.softmax(-beta_com * distances_com**2)
     rng, k = jax.random.split(rng)
     if heavy_first and (graph.nodes.species != 0).sum() > 0:
@@ -128,7 +112,6 @@
             k, np.arange(0, len(graph.nodes.positions)), p=probs_com
         )
     first_node = int(first_node)
->>>>>>> 8a8c98b5
 
     mask = graph.senders == first_node
     if heavy_first and (mask & graph.nodes.species[graph.receivers] > 0).sum() > 0:
@@ -180,16 +163,7 @@
     n_nodes = len(graph.nodes.positions)
     senders, receivers = graph.senders, graph.receivers
 
-    mask = np.isin(senders, visited) & ~np.isin(receivers, visited)
-
-    if heavy_first:
-        heavy = graph.nodes.species > 0
-        if heavy.sum() > heavy[visited].sum():
-            mask = (
-                mask
-                & (graph.nodes.species[senders] > 0)
-                & (graph.nodes.species[receivers] > 0)
-            )
+    mask = jnp.isin(senders, visited) & ~jnp.isin(receivers, visited)
 
     if heavy_first:
         heavy = graph.nodes.species > 0
