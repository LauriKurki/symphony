from typing import List, Iterable, Dict, Set

import tqdm
from absl import logging
import os
import zipfile
from sh import gunzip
import urllib.error
import urllib.request
<<<<<<< HEAD
from git import Repo
from sh import gunzip
import pickle
=======
>>>>>>> ab3349f4
import numpy as np
import ase
import rdkit.Chem as Chem


from symphony.data import datasets
from symphony.models.ptable import PeriodicTableEmbedder
from symphony import datatypes


TMQM_URL = "https://github.com/bbskjelstad/tmqm.git"


def _molecule_to_structure(molecule: ase.Atoms) -> datatypes.Structures:
    """Converts a molecule to a datatypes.Structures object."""
    return datatypes.Structures(
        nodes=datatypes.NodesInfo(
            positions=np.asarray(molecule.positions),
            species=molecule.numbers - 1
        ),
        edges=None,
        receivers=None,
        senders=None,
        globals=None,
        n_node=np.asarray([len(molecule.numbers)]),
        n_edge=None,
    )


class TMQMDataset(datasets.InMemoryDataset):
    """TMQM dataset."""

    def __init__(self, root_dir: str, num_train_molecules: int, 
                 num_val_molecules: int, num_test_molecules: int):
        super().__init__()
        
        if root_dir is None:
            raise ValueError("root_dir must be provided.")

        if num_train_molecules is None or num_val_molecules is None or num_test_molecules is None:
            raise ValueError("num_train_molecules, num_val_molecules, and num_test_molecules must be provided.")
            
        self.root_dir = root_dir
        self.num_train_molecules = num_train_molecules
        self.num_val_molecules = num_val_molecules
        self.num_test_molecules = num_test_molecules

        self.all_structures = None

    @staticmethod
    def get_atomic_numbers() -> np.ndarray:
        return np.arange(1, 81)

    def structures(self) -> Iterable[datatypes.Structures]:
        if self.all_structures == None:
            self.all_structures = load_tmqm(self.root_dir)
            logging.info("Loaded TMQM dataset.")
        return self.all_structures 

    @staticmethod
    def species_to_atom_types() -> Dict[int, str]:
        ptable = PeriodicTableEmbedder()
        return {
            i: ptable.get_symbol(i) for i in range(80)
        }

    def split_indices(self) -> Dict[str, Set[int]]:
        # Create a random permutation of the indices.
        np.random.seed(0)
        indices = np.random.permutation(86665)
        permuted_indices = {
            "train": indices[:self.num_train_molecules],
            "val": indices[self.num_train_molecules:self.num_train_molecules + self.num_val_molecules],
            "test": indices[self.num_train_molecules + self.num_val_molecules:self.num_train_molecules + self.num_val_molecules + self.num_test_molecules],
        }
        return permuted_indices


def load_tmqm(root_dir: str) -> List[ase.Atoms]:
    """Load the TMQM dataset."""
    mols = []
    data_path = root_dir
    xyzs_path = os.path.join(data_path, "xyz")
    mol_path = os.path.join(data_path, "molecules.pkl")
    if os.path.exists(mol_path):
        logging.info(f"Using saved molecules: {mol_path}")
        with open(mol_path, "rb") as f:
            mols = pickle.load(f)
        return mols
    if os.path.exists(xyzs_path):
        logging.info(f"Using downloaded data: {xyzs_path}")
    else:
        if not os.path.exists(root_dir):
            os.makedirs(root_dir)
        logging.info(f"Cloning TMQM repository to {root_dir}...")
        _ = datasets.utils.clone_url(TMQM_URL, root_dir)
        if not os.path.exists(xyzs_path):
            os.makedirs(xyzs_path)

        for i in range(1, 3):
            gz_path = os.path.join(data_path, "tmqm/data", f"tmQM_X{i}.xyz.gz")
            logging.info(f"Unzipping {gz_path}...")
            gunzip(gz_path)

            mol_file = os.path.join(data_path, "tmqm/data", f"tmQM_X{i}.xyz")
            with open(mol_file, "r") as f:
                all_xyzs = f.read().split("\n\n")
                for xyz_n, xyz in enumerate(all_xyzs):
                    if xyz == "":
                        continue
                    xyz_lines = xyz.split("\n")
                    assert len(xyz_lines) == int(xyz_lines[0]) + 2
                    with open(os.path.join(xyzs_path, f"X{i}_{xyz_n}.xyz"), "w") as f:
                        f.write(xyz)

    for mol_file in tqdm.tqdm(os.listdir(xyzs_path)):
        mol_as_ase = ase.io.read(os.path.join(xyzs_path, mol_file), format="xyz")
        if mol_as_ase is None:
            continue
        mols.append(_molecule_to_structure(mol_as_ase))
    if not os.path.exists(mol_path):
        logging.info(f"Saving molecules to {mol_path}...")
        with open(mol_path, "wb") as f:
            pickle.dump(mols, f)

    logging.info(f"Loaded {len(mols)} molecules.")
    return mols<|MERGE_RESOLUTION|>--- conflicted
+++ resolved
@@ -7,13 +7,8 @@
 from sh import gunzip
 import urllib.error
 import urllib.request
-<<<<<<< HEAD
-from git import Repo
-from sh import gunzip
+import numpy as np
 import pickle
-=======
->>>>>>> ab3349f4
-import numpy as np
 import ase
 import rdkit.Chem as Chem
 
