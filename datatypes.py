--- conflicted
+++ resolved
@@ -7,8 +7,6 @@
         "positions",  # [n_node, 3] float array
         "species",  # [n_node] int array
     ],
-<<<<<<< HEAD
-=======
 )
 
 TrainingGlobalsInfo = namedtuple(
@@ -27,25 +25,6 @@
         "species",  # [n_node] int array
         "focus_probability",  # [n_node] float array (only for training)
     ],
->>>>>>> 0753cccc
-)
-
-TrainingGlobalsInfo = namedtuple(
-    "TrainingGlobalsInfo",
-    [
-        "stop",  # [n_graph] bool array (only for training)
-        "target_specie_probability",  # [n_graph, n_species] float array (only for training)
-        "target_specie",  # [n_graph] int array (only for training)
-        "target_position",  # [n_graph, 3] float array (only for training)
-    ],
-)
-TrainingNodesInfo = namedtuple(
-    "TrainingNodesInfo",
-    [
-        "positions",  # [n_node, 3] float array
-        "species",  # [n_node] int array
-        "focus_probability",  # [n_node] float array (only for training)
-    ],
 )
 
 WeightTuple = namedtuple("WeightTuple", ["mace", "focus", "specie", "position"])
