from collections import namedtuple

import jax.numpy as jnp
import jraph

NodesInfo = namedtuple(
    "NodesInfo",
    [
        "positions",  # [n_node, 3] float array
        "species",  # [n_node] int array
    ],
)

FragmentGlobals = namedtuple(
    "FragmentGlobalsInfo",
    [
        "stop",  # [n_graph] bool array (only for training)
        "target_positions",  # [n_graph, 3] float array (only for training)
        "target_species",  # [n_graph] int array (only for training)
        "target_species_probability",  # [n_graph, n_species] float array (only for training)
    ],
)
FragmentNodes = namedtuple(
    "FragmentNodesInfo",
    [
        "positions",  # [n_node, 3] float array
        "species",  # [n_node] int array
        "focus_probability",  # [n_node] float array (only for training)
    ],
)

<<<<<<< HEAD
WeightTuple = namedtuple("WeightTuple", ["mace", "focus", "specie", "position"])
MaceInput = namedtuple("MACEinput", ["vectors", "species", "senders", "receivers"])
=======

class Fragment(jraph.GraphsTuple):
    nodes: FragmentNodes
    edges: None
    receivers: jnp.ndarray  # with integer dtype
    senders: jnp.ndarray  # with integer dtype
    globals: FragmentGlobals
    n_node: jnp.ndarray  # with integer dtype
    n_edge: jnp.ndarray  # with integer dtype


WeightTuple = namedtuple("WeightTuple", ["mace", "focus", "atom_type", "position"])
MaceInput = namedtuple("MACEinput", ["vectors", "atom_types", "senders", "receivers"])
>>>>>>> 5c1a3010
Predictions = namedtuple(
    "Predictions", ["focus_logits", "specie_logits", "position_coeffs"]
)<|MERGE_RESOLUTION|>--- conflicted
+++ resolved
@@ -29,10 +29,6 @@
     ],
 )
 
-<<<<<<< HEAD
-WeightTuple = namedtuple("WeightTuple", ["mace", "focus", "specie", "position"])
-MaceInput = namedtuple("MACEinput", ["vectors", "species", "senders", "receivers"])
-=======
 
 class Fragment(jraph.GraphsTuple):
     nodes: FragmentNodes
@@ -46,7 +42,6 @@
 
 WeightTuple = namedtuple("WeightTuple", ["mace", "focus", "atom_type", "position"])
 MaceInput = namedtuple("MACEinput", ["vectors", "atom_types", "senders", "receivers"])
->>>>>>> 5c1a3010
 Predictions = namedtuple(
     "Predictions", ["focus_logits", "specie_logits", "position_coeffs"]
 )