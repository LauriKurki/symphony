{
 "cells": [
  {
   "cell_type": "code",
   "execution_count": 1,
   "metadata": {},
   "outputs": [],
   "source": [
    "import os\n",
    "import pickle\n",
    "import sys\n",
    "\n",
    "import ase\n",
    "import ase.data\n",
    "import ase.io\n",
    "import ase.visualize\n",
    "import jax\n",
    "import jax.numpy as jnp\n",
    "import jraph\n",
    "import ml_collections\n",
    "import tqdm\n",
    "import yaml\n",
    "\n",
    "os.environ[\"CUDA_VISIBLE_DEVICES\"] = \"4\"\n",
    "\n",
    "sys.path.append('..')"
   ]
  },
  {
   "cell_type": "code",
   "execution_count": 8,
   "metadata": {},
   "outputs": [
    {
     "name": "stderr",
     "output_type": "stream",
     "text": [
      "/Users/songk/miniconda3/envs/sh-net/lib/python3.10/site-packages/flax/struct.py:136: FutureWarning: jax.tree_util.register_keypaths is deprecated, and will be removed in a future release. Please use `register_pytree_with_keys()` instead.\n",
      "  jax.tree_util.register_keypaths(data_clz, keypaths)\n"
     ]
    },
    {
     "ename": "ModuleNotFoundError",
     "evalue": "No module named 'utility_classes'",
     "output_type": "error",
     "traceback": [
      "\u001b[0;31m---------------------------------------------------------------------------\u001b[0m",
      "\u001b[0;31mModuleNotFoundError\u001b[0m                       Traceback (most recent call last)",
      "Cell \u001b[0;32mIn[8], line 4\u001b[0m\n\u001b[1;32m      2\u001b[0m \u001b[39mimport\u001b[39;00m \u001b[39minput_pipeline\u001b[39;00m\n\u001b[1;32m      3\u001b[0m \u001b[39mimport\u001b[39;00m \u001b[39mqm9\u001b[39;00m\n\u001b[0;32m----> 4\u001b[0m \u001b[39mfrom\u001b[39;00m \u001b[39manalyses\u001b[39;00m \u001b[39mimport\u001b[39;00m analysis\n\u001b[1;32m      5\u001b[0m \u001b[39mfrom\u001b[39;00m \u001b[39mmodels\u001b[39;00m \u001b[39mimport\u001b[39;00m ATOMIC_NUMBERS, RADII, create_model\n",
      "File \u001b[0;32m~/atomicarchitects/spherical_harmonic_net/notebooks/../analyses/analysis.py:23\u001b[0m\n\u001b[1;32m     20\u001b[0m sys\u001b[39m.\u001b[39mpath\u001b[39m.\u001b[39mappend(\u001b[39m\"\u001b[39m\u001b[39m..\u001b[39m\u001b[39m\"\u001b[39m)\n\u001b[1;32m     22\u001b[0m \u001b[39mimport\u001b[39;00m \u001b[39mdatatypes\u001b[39;00m  \u001b[39m# noqa: E402\u001b[39;00m\n\u001b[0;32m---> 23\u001b[0m \u001b[39mimport\u001b[39;00m \u001b[39minput_pipeline_tf\u001b[39;00m  \u001b[39m# noqa: E402\u001b[39;00m\n\u001b[1;32m     24\u001b[0m \u001b[39mimport\u001b[39;00m \u001b[39mmodels\u001b[39;00m  \u001b[39m# noqa: E402\u001b[39;00m\n\u001b[1;32m     25\u001b[0m \u001b[39mimport\u001b[39;00m \u001b[39mtrain\u001b[39;00m  \u001b[39m# noqa: E402\u001b[39;00m\n",
      "File \u001b[0;32m~/atomicarchitects/spherical_harmonic_net/notebooks/../input_pipeline_tf.py:21\u001b[0m\n\u001b[1;32m     18\u001b[0m \u001b[39mimport\u001b[39;00m \u001b[39mjraph\u001b[39;00m\n\u001b[1;32m     19\u001b[0m \u001b[39mimport\u001b[39;00m \u001b[39mml_collections\u001b[39;00m\n\u001b[0;32m---> 21\u001b[0m \u001b[39mfrom\u001b[39;00m \u001b[39mutility_classes\u001b[39;00m \u001b[39mimport\u001b[39;00m Molecule, ConnectivityCompressor\n\u001b[1;32m     22\u001b[0m \u001b[39mimport\u001b[39;00m \u001b[39mdatatypes\u001b[39;00m\n\u001b[1;32m     23\u001b[0m \u001b[39mimport\u001b[39;00m \u001b[39mmodels\u001b[39;00m\n",
      "\u001b[0;31mModuleNotFoundError\u001b[0m: No module named 'utility_classes'"
     ]
    }
   ],
   "source": [
    "import datatypes\n",
    "import input_pipeline\n",
    "import qm9\n",
    "from analyses import analysis\n",
    "from models import ATOMIC_NUMBERS, RADII, create_model"
   ]
  },
  {
   "cell_type": "code",
   "execution_count": 3,
   "metadata": {},
   "outputs": [
    {
     "ename": "FileNotFoundError",
     "evalue": "[Errno 2] No such file or directory: '/home/ameyad/spherical-harmonic-net/workdirs/v3/mace/interactions=4/l=3/channels=32/checkpoints/params.pkl'",
     "output_type": "error",
     "traceback": [
      "\u001b[0;31m---------------------------------------------------------------------------\u001b[0m",
      "\u001b[0;31mFileNotFoundError\u001b[0m                         Traceback (most recent call last)",
      "Cell \u001b[0;32mIn[3], line 5\u001b[0m\n\u001b[1;32m      2\u001b[0m path \u001b[39m=\u001b[39m \u001b[39m\"\u001b[39m\u001b[39m/home/ameyad/spherical-harmonic-net/workdirs/v3/e3schnet/interactions=4/l=3/channels=32\u001b[39m\u001b[39m\"\u001b[39m\n\u001b[1;32m      3\u001b[0m path \u001b[39m=\u001b[39m \u001b[39m\"\u001b[39m\u001b[39m/home/ameyad/spherical-harmonic-net/workdirs/v3/mace/interactions=4/l=3/channels=32\u001b[39m\u001b[39m\"\u001b[39m\n\u001b[0;32m----> 5\u001b[0m \u001b[39mwith\u001b[39;00m \u001b[39mopen\u001b[39;49m(path \u001b[39m+\u001b[39;49m \u001b[39m\"\u001b[39;49m\u001b[39m/checkpoints/params.pkl\u001b[39;49m\u001b[39m\"\u001b[39;49m, \u001b[39m'\u001b[39;49m\u001b[39mrb\u001b[39;49m\u001b[39m'\u001b[39;49m) \u001b[39mas\u001b[39;00m f:\n\u001b[1;32m      6\u001b[0m     params \u001b[39m=\u001b[39m pickle\u001b[39m.\u001b[39mload(f)\n\u001b[1;32m      7\u001b[0m \u001b[39mwith\u001b[39;00m \u001b[39mopen\u001b[39m(path \u001b[39m+\u001b[39m \u001b[39m\"\u001b[39m\u001b[39m/config.yml\u001b[39m\u001b[39m\"\u001b[39m, \u001b[39m\"\u001b[39m\u001b[39mrt\u001b[39m\u001b[39m\"\u001b[39m) \u001b[39mas\u001b[39;00m config_file:\n",
      "File \u001b[0;32m~/Documents/spherical-harmonic-net/.venv/lib/python3.10/site-packages/IPython/core/interactiveshell.py:282\u001b[0m, in \u001b[0;36m_modified_open\u001b[0;34m(file, *args, **kwargs)\u001b[0m\n\u001b[1;32m    275\u001b[0m \u001b[39mif\u001b[39;00m file \u001b[39min\u001b[39;00m {\u001b[39m0\u001b[39m, \u001b[39m1\u001b[39m, \u001b[39m2\u001b[39m}:\n\u001b[1;32m    276\u001b[0m     \u001b[39mraise\u001b[39;00m \u001b[39mValueError\u001b[39;00m(\n\u001b[1;32m    277\u001b[0m         \u001b[39mf\u001b[39m\u001b[39m\"\u001b[39m\u001b[39mIPython won\u001b[39m\u001b[39m'\u001b[39m\u001b[39mt let you open fd=\u001b[39m\u001b[39m{\u001b[39;00mfile\u001b[39m}\u001b[39;00m\u001b[39m by default \u001b[39m\u001b[39m\"\u001b[39m\n\u001b[1;32m    278\u001b[0m         \u001b[39m\"\u001b[39m\u001b[39mas it is likely to crash IPython. If you know what you are doing, \u001b[39m\u001b[39m\"\u001b[39m\n\u001b[1;32m    279\u001b[0m         \u001b[39m\"\u001b[39m\u001b[39myou can use builtins\u001b[39m\u001b[39m'\u001b[39m\u001b[39m open.\u001b[39m\u001b[39m\"\u001b[39m\n\u001b[1;32m    280\u001b[0m     )\n\u001b[0;32m--> 282\u001b[0m \u001b[39mreturn\u001b[39;00m io_open(file, \u001b[39m*\u001b[39;49margs, \u001b[39m*\u001b[39;49m\u001b[39m*\u001b[39;49mkwargs)\n",
      "\u001b[0;31mFileNotFoundError\u001b[0m: [Errno 2] No such file or directory: '/home/ameyad/spherical-harmonic-net/workdirs/v3/mace/interactions=4/l=3/channels=32/checkpoints/params.pkl'"
     ]
    }
   ],
   "source": [
    "# path = \"/home/ameyad/spherical-harmonic-net/workdirs/v3/mace/interactions=3/l=2/channels=32\"\n",
    "# path = \"/home/ameyad/spherical-harmonic-net/workdirs/v3/e3schnet/interactions=4/l=3/channels=32\"\n",
    "# path = \"/home/ameyad/spherical-harmonic-net/workdirs/v3/mace/interactions=4/l=3/channels=32\"\n",
    "path = \"/Users/songk/atomicarchitects/spherical_harmonic_net/workdirs/v3/mace/interactions=4/l=5/channels=32\"\n",
    "\n",
    "with open(path + \"/checkpoints/params.pkl\", 'rb') as f:\n",
    "    params = pickle.load(f)\n",
    "with open(path + \"/config.yml\", \"rt\") as config_file:\n",
    "    config = yaml.unsafe_load(config_file)\n",
    "\n",
    "assert config is not None\n",
    "config = ml_collections.ConfigDict(config)"
   ]
  },
  {
   "cell_type": "code",
   "execution_count": 13,
   "metadata": {},
   "outputs": [
    {
     "data": {
      "text/plain": [
       "activation: softplus\n",
       "avg_num_neighbors: 15.0\n",
       "checkpoint_every_steps: 1000\n",
       "eval_every_steps: 1000\n",
       "focus_predictor:\n",
       "  latent_size: 128\n",
       "  num_layers: 2\n",
       "learning_rate: 0.001\n",
       "log_every_steps: 1000\n",
       "loss_kwargs:\n",
       "  radius_rbf_variance: 0.001\n",
       "max_ell: 4\n",
       "max_n_graphs: 32\n",
       "model: MACE\n",
       "nn_cutoff: 5.0\n",
       "nn_tolerance: 0.5\n",
       "num_basis_fns: 8\n",
       "num_channels: 32\n",
       "num_eval_steps: 100\n",
       "num_eval_steps_at_end_of_training: 5000\n",
       "num_interactions: 8\n",
       "num_species: 5\n",
       "num_train_steps: 20000\n",
       "optimizer: adam\n",
       "r_max: 5\n",
       "rng_seed: 0\n",
       "root_dir: /home/ameyad/qm9_data_tf/data_tf2\n",
       "target_position_predictor:\n",
       "  res_alpha: 359\n",
       "  res_beta: 180\n",
       "target_species_predictor:\n",
       "  latent_size: 128\n",
       "  num_layers: 2\n",
       "test_molecules: !!python/tuple\n",
       "- 53568\n",
       "- 133920\n",
       "train_molecules: !!python/tuple\n",
       "- 0\n",
       "- 47616\n",
       "val_molecules: !!python/tuple\n",
       "- 47616\n",
       "- 53568"
      ]
     },
     "execution_count": 13,
     "metadata": {},
     "output_type": "execute_result"
    }
   ],
   "source": [
    "config.target_position_predictor.res_alpha = 359\n",
    "config.target_position_predictor.res_beta = 180\n",
    "\n",
    "config"
   ]
  },
  {
   "cell_type": "code",
   "execution_count": 5,
   "metadata": {},
   "outputs": [],
   "source": [
    "model = create_model(config, run_in_evaluation_mode=True)\n",
    "apply_fn = jax.jit(model.apply)\n",
    "\n",
    "def apply(frag, seed, beta):\n",
    "    frags = jraph.pad_with_graphs(frag, 32, 1024, 2)\n",
    "    preds = apply_fn(params, seed, frags, beta)\n",
    "    pred = jraph.unpad_with_graphs(preds)\n",
    "    return pred"
   ]
  },
  {
   "cell_type": "code",
   "execution_count": 6,
   "metadata": {},
   "outputs": [],
   "source": [
    "def append_pred_to_ase_atoms(molecule: ase.Atoms, pred: datatypes.Predictions) -> ase.Atoms:\n",
    "    focus = pred.globals.focus_indices.squeeze(0)\n",
    "    pos_focus = molecule.positions[focus]\n",
    "    pos_rel = pred.globals.position_vectors.squeeze(0)\n",
    "\n",
    "    new_specie = jnp.array(\n",
    "        ATOMIC_NUMBERS[pred.globals.target_species.squeeze(0).item()]\n",
    "    )\n",
    "    new_position = pos_focus + pos_rel\n",
    "\n",
    "    return ase.Atoms(\n",
    "        positions=jnp.concatenate([molecule.positions, new_position[None, :]], axis=0),\n",
    "        numbers=jnp.concatenate([molecule.numbers, new_specie[None]], axis=0),\n",
    "    )\n"
   ]
  },
  {
   "cell_type": "code",
   "execution_count": 16,
   "metadata": {},
   "outputs": [
    {
     "name": "stdout",
     "output_type": "stream",
     "text": [
      "v4_mace_interactions=8_l=4_channels=32_beta=1\n"
     ]
    }
   ],
   "source": [
    "name = path.split(\"/\")[-5:]\n",
    "name = \"_\".join(name)\n",
    "\n",
    "beta = 1\n",
    "\n",
    "name = f\"{name}_beta={beta}\"\n",
    "\n",
    "print(name)"
   ]
  },
  {
   "cell_type": "code",
   "execution_count": 17,
   "metadata": {},
   "outputs": [
    {
     "name": "stderr",
     "output_type": "stream",
     "text": [
      "100%|██████████| 64/64 [31:24<00:00, 29.44s/it]  \n"
     ]
    }
   ],
   "source": [
    "molecules = []\n",
    "\n",
    "if not os.path.exists(f\"gen/{name}\"):\n",
    "    os.mkdir(f\"gen/{name}\")\n",
    "\n",
    "for seed in tqdm.tqdm(range(64)):\n",
    "    molecule = ase.Atoms(\n",
    "        positions=jnp.array([[0, 0, 0.0]]),\n",
    "        numbers=jnp.array([6]),\n",
    "    )\n",
    "\n",
    "    rng = jax.random.PRNGKey(seed)\n",
    "    for step in range(31):\n",
    "        k, rng = jax.random.split(rng)\n",
    "        frag = input_pipeline.ase_atoms_to_jraph_graph(\n",
    "            molecule, ATOMIC_NUMBERS, config.nn_cutoff\n",
    "        )\n",
    "        pred = apply(frag, k, beta)\n",
    "\n",
    "        stop = pred.globals.stop.squeeze(0).item()\n",
    "        if stop:\n",
    "            molecules.append(molecule)\n",
    "\n",
    "            ase.io.write(f\"gen/{name}/molecule_{seed}.xyz\", molecule)\n",
    "\n",
    "            print(f\"Generated molecule {seed} of {len(molecule)} atoms\")\n",
    "            break\n",
    "\n",
    "        molecule = append_pred_to_ase_atoms(molecule, pred)\n"
   ]
  },
  {
   "cell_type": "code",
   "execution_count": null,
   "metadata": {},
   "outputs": [],
   "source": [
    "def ase_to_mol_dict(generated_frag: datatypes.Fragments, save=True, model_path=None, file_name=None):\n",
    "    '''from G-SchNet: https://github.com/atomistic-machine-learning/G-SchNet'''\n",
    "\n",
    "    generated = (\n",
    "        {}\n",
    "    )\n",
    "    for mol in jraph.unbatch(generated_frag):\n",
    "        l = mol.nodes.species.shape[0]\n",
    "        if l not in generated:\n",
    "            generated[l] = {\n",
    "                \"_positions\": np.array([mol.nodes.positions]),\n",
    "                \"_atomic_numbers\": np.array([list(map(\n",
    "                    lambda z: models.ATOMIC_NUMBERS[z],\n",
    "                    mol.nodes.species\n",
    "                ))]),\n",
    "            }\n",
    "        else:\n",
    "            generated[l][\"_positions\"] = np.append(\n",
    "                generated[l][\"_positions\"],\n",
    "                np.array([mol.nodes.positions]),\n",
    "                0,\n",
    "            )\n",
    "            generated[l][\"_atomic_numbers\"] = np.append(\n",
    "                generated[l][\"_atomic_numbers\"],\n",
    "                np.array([list(map(\n",
    "                    lambda z: models.ATOMIC_NUMBERS[z],\n",
    "                    mol.nodes.species\n",
    "                ))]),\n",
    "                0,\n",
    "            )\n",
    "\n",
    "    return generated"
   ]
  },
  {
   "cell_type": "code",
   "execution_count": 10,
   "metadata": {},
   "outputs": [
    {
     "data": {
      "text/plain": [
       "'v4_mace_interactions=2_l=4_channels=32_beta=10'"
      ]
     },
     "execution_count": 9,
     "metadata": {},
     "output_type": "execute_result"
    }
   ],
   "source": [
    "name"
   ]
  },
  {
   "cell_type": "code",
   "execution_count": 11,
   "metadata": {},
   "outputs": [],
   "source": [
    "with open(f'gen/{name}/molecules.pkl', 'wb') as f:\n",
    "    pickle.dump(molecules, f)"
   ]
  },
  {
   "cell_type": "code",
   "execution_count": null,
   "metadata": {},
   "outputs": [],
   "source": []
  }
 ],
 "metadata": {
  "kernelspec": {
   "display_name": ".venv",
   "language": "python",
   "name": "python3"
  },
  "language_info": {
   "codemirror_mode": {
    "name": "ipython",
    "version": 3
   },
   "file_extension": ".py",
   "mimetype": "text/x-python",
   "name": "python",
   "nbconvert_exporter": "python",
   "pygments_lexer": "ipython3",
<<<<<<< HEAD
<<<<<<< HEAD
   "version": "3.10.0"
=======
   "version": "3.10.8"
>>>>>>> 845e222456c05cf63803b66fe97604dc0817b569
=======
   "version": "3.10.8"
>>>>>>> 845e2224
  },
  "orig_nbformat": 4,
  "vscode": {
   "interpreter": {
    "hash": "c45d96c58491a395ddcd8e473c3845279123da787cb66983d65c138d89f394de"
   }
  }
 },
 "nbformat": 4,
 "nbformat_minor": 2
}<|MERGE_RESOLUTION|>--- conflicted
+++ resolved
@@ -359,15 +359,7 @@
    "name": "python",
    "nbconvert_exporter": "python",
    "pygments_lexer": "ipython3",
-<<<<<<< HEAD
-<<<<<<< HEAD
-   "version": "3.10.0"
-=======
    "version": "3.10.8"
->>>>>>> 845e222456c05cf63803b66fe97604dc0817b569
-=======
-   "version": "3.10.8"
->>>>>>> 845e2224
   },
   "orig_nbformat": 4,
   "vscode": {
