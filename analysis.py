--- conflicted
+++ resolved
@@ -1,11 +1,8 @@
 """Loads the model from a workdir to perform analysis."""
 
 import os
-<<<<<<< HEAD
 import pickle
 import time
-=======
->>>>>>> 4169f837
 from typing import Any, Callable, Dict, Optional, Sequence, Tuple
 
 import jraph
@@ -79,6 +76,7 @@
     # Set up dummy variables to obtain the structure.
     rng, init_rng = jax.random.split(rng)
     net = train.create_model(config, run_in_evaluation_mode=True)
+    net = train.create_model(config, run_in_evaluation_mode=True)
     params = jax.jit(net.init)(init_rng, init_graphs)
     tx = train.create_optimizer(config)
     dummy_state = train_state.TrainState.create(
