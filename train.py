"""Library file for executing training and evaluation of generative model."""

import functools
import os
from typing import Any, Dict, Iterable, Iterator, Optional, Tuple, Union

import pickle
import chex
import e3nn_jax as e3nn
import flax
import flax.core
import flax.linen as nn
import haiku as hk
import jax
import jax.numpy as jnp
import jraph
import ml_collections
import optax
import yaml
from absl import logging
from clu import (
    checkpoint,
    metric_writers,
    metrics,
    parameter_overview,
    periodic_actions,
)
from flax.training import train_state

import datatypes
import input_pipeline_tf
import models


@flax.struct.dataclass
class TrainMetrics(metrics.Collection):
    total_loss: metrics.Average.from_output("total_loss")
    focus_loss: metrics.Average.from_output("focus_loss")
    atom_type_loss: metrics.Average.from_output("atom_type_loss")
    position_loss: metrics.Average.from_output("position_loss")


@flax.struct.dataclass
class EvalMetrics(metrics.Collection):
    total_loss: metrics.Average.from_output("total_loss")
    focus_loss: metrics.Average.from_output("focus_loss")
    atom_type_loss: metrics.Average.from_output("atom_type_loss")
    position_loss: metrics.Average.from_output("position_loss")


def add_prefix_to_keys(result: Dict[str, Any], prefix: str) -> Dict[str, Any]:
    """Adds a prefix to the keys of a dict, returning a new dict."""
    return {f"{prefix}_{key}": val for key, val in result.items()}


def create_model(
    config: ml_collections.ConfigDict, run_in_evaluation_mode: bool
) -> nn.Module:
    """Create a model as specified by the config."""

    def model_fn(graphs):
        if config.activation == "shifted_softplus":
            activation = models.shifted_softplus
        else:
            activation = getattr(jax.nn, config.activation)

        if config.model == "MACE":
            output_irreps = config.num_channels * e3nn.s2_irreps(config.max_ell)

            node_embedder = models.MACE(
                output_irreps=output_irreps,
                hidden_irreps=output_irreps,
                readout_mlp_irreps=output_irreps,
                r_max=config.r_max,
                num_interactions=config.num_interactions,
                avg_num_neighbors=config.avg_num_neighbors,
                num_species=config.num_species,
                max_ell=config.max_ell,
                num_basis_fns=config.num_basis_fns,
            )
        elif config.model == "E3SchNet":
            node_embedder = models.E3SchNet(
                n_atom_basis=config.n_atom_basis,
                n_interactions=config.n_interactions,
                n_filters=config.n_filters,
                n_rbf=config.n_rbf,
                activation=activation,
                cutoff=config.cutoff,
                max_ell=config.max_ell,
            )
        else:
            raise ValueError(f"Unsupported model: {config.model}.")
        
        focus_predictor = models.FocusPredictor(
            latent_size=config.focus_predictor.latent_size,
            num_layers=config.focus_predictor.num_layers,
            activation=activation,
        )
        target_species_predictor = models.TargetSpeciesPredictor(
            latent_size=config.target_species_predictor.latent_size,
            num_layers=config.target_species_predictor.num_layers,
            activation=activation,
        )
        target_position_predictor = models.TargetPositionPredictor(
            position_coeffs_lmax=config.max_ell,
            res_beta=config.target_position_predictor.res_beta,
            res_alpha=config.target_position_predictor.res_alpha,
        )
        return models.Predictor(
            node_embedder=node_embedder,
            focus_predictor=focus_predictor,
            target_species_predictor=target_species_predictor,
            target_position_predictor=target_position_predictor,
            run_in_evaluation_mode=run_in_evaluation_mode,
        )(graphs)
    
    if config.model == "NequIP":
        return models.NequIP(
            latent_size = config.latent_size,
            avg_num_neighbors = config.avg_num_neighbors,
            sh_lmax = config.sh_lmax,
            target_irreps = config.target_irreps,
            even_activation = config.even_activation,
            odd_activation = config.odd_activation,
            mlp_activation = config.mlp_activation,
            mlp_n_hidden = config.mlp_n_hidden,
            mlp_n_layers = config.mlp_n_layers,
            n_radial_basis = config.n_radial_basis
        )

    return hk.transform(model_fn)
        


def create_optimizer(config: ml_collections.ConfigDict) -> optax.GradientTransformation:
    """Create an optimizer as specified by the config."""
    if config.optimizer == "adam":
        return optax.adam(learning_rate=config.learning_rate)
    if config.optimizer == "sgd":
        return optax.sgd(learning_rate=config.learning_rate, momentum=config.momentum)
    raise ValueError(f"Unsupported optimizer: {config.optimizer}.")


def generation_loss(
    preds: datatypes.Predictions,
    graphs: datatypes.Fragment,
    radius_rbf_variance: float,
) -> Tuple[jnp.ndarray, Tuple[jnp.ndarray, jnp.ndarray, jnp.ndarray]]:
    """Computes the loss for the generation task.
    Args:
        preds (datatypes.Predictions): the model predictions
        graphs (jraph.GraphsTuple): a batch of graphs representing the current molecules
    """
    num_radii = models.RADII.shape[0]
    num_graphs = graphs.n_node.shape[0]
    num_nodes = graphs.nodes.positions.shape[0]
    num_elements = models.NUM_ELEMENTS

    graph_mask = jraph.get_graph_padding_mask(graphs)

    def focus_loss() -> jnp.ndarray:
        # focus_logits is of shape (num_nodes,)
        assert (
            preds.focus_logits.shape
            == graphs.nodes.focus_probability.shape
            == (num_nodes,)
        )

        n_node = graphs.n_node
        focus_logits = preds.focus_logits

        node_mask = jraph.get_node_padding_mask(graphs)
        focus_logits = jnp.where(node_mask, focus_logits, 0)

        # Compute sum(qv * fv) for each graph, where fv is the focus_logits for node v.
        loss_focus = e3nn.scatter_sum(
            -graphs.nodes.focus_probability * focus_logits, nel=n_node
        )

        # This is basically log(1 + sum(exp(fv))) for each graph.
        # But we subtract out the maximum fv per graph for numerical stability.
        focus_logits_max = e3nn.scatter_max(focus_logits, nel=n_node, initial=0.0)
        focus_logits_max_expanded = e3nn.scatter_max(
            focus_logits, nel=n_node, map_back=True, initial=0.0
        )
        focus_logits -= focus_logits_max_expanded
        loss_focus += focus_logits_max + jnp.log(
            jnp.exp(-focus_logits_max)
            + e3nn.scatter_sum(jnp.exp(focus_logits), nel=n_node)
        )

        assert loss_focus.shape == (num_graphs,)
        return loss_focus

    def atom_type_loss() -> jnp.ndarray:
        # target_species_logits is of shape (num_graphs, num_elements)
        assert (
            preds.target_species_logits.shape
            == graphs.globals.target_species_probability.shape
            == (num_graphs, num_elements)
        )

        species_logits = jnp.where(graph_mask[:, None], preds.species_logits, 0)

        loss_atom_type = optax.softmax_cross_entropy(
            logits=species_logits,
            labels=graphs.globals.target_species_probability,
        )

        assert loss_atom_type.shape == (num_graphs,)
        return loss_atom_type

    def position_loss() -> jnp.ndarray:
        # position_coeffs is an e3nn.IrrepsArray of shape (num_graphs, num_radii, dim(irreps))
        assert preds.position_coeffs.array.shape == (
            num_graphs,
            num_radii,
            preds.position_coeffs.irreps.dim,
        )

<<<<<<< HEAD
        position_coeffs_arr = jnp.where(
            graph_mask[:, None, None], preds.position_coeffs.array, 0
        )
        position_coeffs = e3nn.IrrepsArray(
            preds.position_coeffs.irreps, position_coeffs_arr
        )

        # Compute the position signal projected to a spherical grid for each radius.
        position_signal = e3nn.to_s2grid(
            position_coeffs,
            res_beta,
            res_alpha,
            quadrature="gausslegendre",
            normalization="integral",
            p_val=1,
            p_arg=-1,
        )

        # position_signal is of shape (num_graphs, num_radii, res_beta, res_alpha)
        assert position_signal.shape == (num_graphs, num_radii, res_beta, res_alpha)

=======
>>>>>>> 4169f837
        # Integrate the position signal over each sphere to get the normalizing factors for the radii.
        # For numerical stability, we subtract out the maximum value over all spheres before exponentiating.
        position_max = jnp.max(
            preds.position_logits.grid_values, axis=(-3, -2, -1), keepdims=True
        )
        sphere_normalizing_factors = preds.position_logits.apply(
            lambda pos: jnp.exp(pos - position_max)
        ).integrate()
        sphere_normalizing_factors = sphere_normalizing_factors.array.squeeze(axis=-1)

        # sphere_normalizing_factors is of shape (num_graphs, num_radii)
        assert sphere_normalizing_factors.shape == (
            num_graphs,
            num_radii,
        )

        # position_max is of shape (num_graphs,)
        position_max = position_max.squeeze(axis=(-3, -2, -1))
        assert position_max.shape == (num_graphs,)

        # These are the target positions for each graph.
        # We need to compare these predicted positions to the target positions.
        target_positions = graphs.globals.target_positions
        assert target_positions.shape == (num_graphs, 3)

        # Get radius weights from the true distribution,
        # described by a RBF kernel around the target positions.
        true_radius_weights = jax.vmap(
            lambda target_position: jax.vmap(
                lambda radius: jnp.exp(
                    -((radius - jnp.linalg.norm(target_position)) ** 2)
                    / (2 * radius_rbf_variance)
                )
            )(models.RADII)
        )(target_positions)

        # Normalize to get a probability distribution.
        true_radius_weights += 1e-10
        true_radius_weights = true_radius_weights / jnp.sum(
            true_radius_weights, axis=-1, keepdims=True
        )

        # true_radius_weights is of shape (num_graphs, num_radii)
        assert true_radius_weights.shape == (num_graphs, num_radii)

        # Compute f(r*, rhat*) which is our model predictions for the target positions.
        target_positions = e3nn.IrrepsArray("1o", target_positions)
        target_positions_logits = jax.vmap(
            functools.partial(e3nn.to_s2point, normalization="integral")
        )(position_coeffs, target_positions)
        target_positions_logits = target_positions_logits.array.squeeze(axis=-1)
        assert target_positions_logits.shape == (num_graphs, num_radii)

        loss_position = jax.vmap(
            lambda qr, fr, Zr, c: -jnp.sum(qr * fr) + jnp.log(jnp.sum(Zr)) + c
        )(
            true_radius_weights,
            target_positions_logits,
            sphere_normalizing_factors,
            position_max,
        )

        assert loss_position.shape == (num_graphs,)
        return loss_position

    # If this is the last step in the generation process, we do not have to predict atom type and position.
    loss_focus = focus_loss()
    loss_atom_type = atom_type_loss() * (1 - graphs.globals.stop)
    loss_position = position_loss() * (1 - graphs.globals.stop)

    total_loss = loss_focus + loss_atom_type + loss_position
    return total_loss, (
        loss_focus,
        loss_atom_type,
        loss_position,
    )


def get_predictions(
    state: train_state.TrainState,
    graphs: jraph.GraphsTuple,
    rng: Optional[chex.Array],
) -> datatypes.Predictions:
    """Get predictions from the network for input graphs."""
    return state.apply_fn(state.params, rng, graphs)


@functools.partial(jax.jit, static_argnames=["loss_kwargs"])
def train_step(
    state: train_state.TrainState,
    graphs: jraph.GraphsTuple,
    loss_kwargs: Dict[str, Union[float, int]],
) -> Tuple[train_state.TrainState, metrics.Collection]:
    """Performs one update step over the current batch of graphs."""

    def loss_fn(params: optax.Params, graphs: jraph.GraphsTuple) -> float:
        curr_state = state.replace(params=params)
        preds = get_predictions(curr_state, graphs, rng=None)
        total_loss, (focus_loss, atom_type_loss, position_loss) = generation_loss(
            preds=preds, graphs=graphs, **loss_kwargs
        )
        mask = jraph.get_graph_padding_mask(graphs)
        mean_loss = jnp.sum(jnp.where(mask, total_loss, 0.0)) / jnp.sum(mask)
        return mean_loss, (total_loss, focus_loss, atom_type_loss, position_loss, mask)

    grad_fn = jax.value_and_grad(loss_fn, has_aux=True)
    (
        _,
        (total_loss, focus_loss, atom_type_loss, position_loss, mask),
    ), grads = grad_fn(state.params, graphs)
    state = state.apply_gradients(grads=grads)

    batch_metrics = TrainMetrics.single_from_model_output(
        total_loss=total_loss,
        focus_loss=focus_loss,
        atom_type_loss=atom_type_loss,
        position_loss=position_loss,
        mask=mask,
    )
    return state, batch_metrics


@functools.partial(jax.jit, static_argnames=["loss_kwargs"])
def evaluate_step(
    eval_state: train_state.TrainState,
    graphs: jraph.GraphsTuple,
    rng: chex.PRNGKey,
    loss_kwargs: Dict[str, Union[float, int]],
) -> metrics.Collection:
    """Computes metrics over a set of graphs."""
    # Compute predictions and resulting loss.
    preds = get_predictions(eval_state, graphs, rng)
    total_loss, (focus_loss, atom_type_loss, position_loss) = generation_loss(
        preds=preds, graphs=graphs, **loss_kwargs
    )

    # Consider only valid graphs.
    mask = jraph.get_graph_padding_mask(graphs)
    return EvalMetrics.single_from_model_output(
        total_loss=total_loss,
        focus_loss=focus_loss,
        atom_type_loss=atom_type_loss,
        position_loss=position_loss,
        mask=mask,
    )


def evaluate_model(
    eval_state: train_state.TrainState,
    datasets: Iterator[datatypes.Fragment],
    splits: Iterable[str],
    rng: chex.PRNGKey,
    loss_kwargs: Dict[str, Union[float, int]],
    num_eval_steps: int,
) -> Dict[str, metrics.Collection]:
    """Evaluates the model on metrics over the specified splits."""

    # Loop over each split independently.
    eval_metrics = {}
    for split in splits:
        split_metrics = None

        # Loop over graphs.
        for graphs in datasets[split].take(num_eval_steps).as_numpy_iterator():
            graphs = datatypes.Fragment.from_graphstuple(graphs)

            # Compute metrics for this batch.
            step_rng, rng = jax.random.split(rng)
            batch_metrics = evaluate_step(eval_state, graphs, step_rng, loss_kwargs)

            # Update metrics.
            if split_metrics is None:
                split_metrics = batch_metrics
            else:
                split_metrics = split_metrics.merge(batch_metrics)
        eval_metrics[split] = split_metrics

    return eval_metrics


def train_and_evaluate(
    config: ml_collections.FrozenConfigDict, workdir: str
) -> train_state.TrainState:
    """Execute model training and evaluation loop.

    Args:
      config: Hyperparameter configuration for training and evaluation.
      workdir: Directory where the TensorBoard summaries are written to.

    Returns:
      The train state (which includes the `.params`).
    """
    # We only support single-host training.
    assert jax.process_count() == 1

    # Create writer for logs.
    writer = metric_writers.create_default_writer(workdir)
    writer.write_hparams(config.to_dict())

    # Get datasets, organized by split.
    logging.info("Obtaining datasets.")
    rng = jax.random.PRNGKey(config.rng_seed)
    rng, dataset_rng = jax.random.split(rng)
    # datasets = input_pipeline.get_datasets(dataset_rng, config)
    datasets = input_pipeline_tf.get_datasets(dataset_rng, config)

    # Create and initialize the network.
    logging.info("Initializing network.")
    train_iter = datasets["train"].as_numpy_iterator()
    init_graphs = next(train_iter)
    net = create_model(config, run_in_evaluation_mode=False)

    rng, init_rng = jax.random.split(rng)
    params = jax.jit(net.init)(init_rng, init_graphs)
    parameter_overview.log_parameter_overview(params)

    # Create the optimizer.
    tx = create_optimizer(config)

    # Create the training state.
    state = train_state.TrainState.create(
        apply_fn=jax.jit(net.apply), params=params, tx=tx
    )

    # Create a corresponding evaluation state.
    # We run with run_in_evaluation_mode as False,
    # because we want to evaluate how the model performs on unseen data.
    eval_net = create_model(config, run_in_evaluation_mode=False)
    eval_state = state.replace(apply_fn=jax.jit(eval_net.apply))

    # Set up checkpointing of the model.
    checkpoint_dir = os.path.join(workdir, "checkpoints")
    pickled_params_file = os.path.join(checkpoint_dir, "params.pkl")
    ckpt = checkpoint.Checkpoint(checkpoint_dir, max_to_keep=5)
    state = ckpt.restore_or_initialize(state)
    initial_step = int(state.step) + 1

    # Save the config for reproducibility.
    config_path = os.path.join(workdir, "config.yml")
    with open(config_path, "w") as f:
        yaml.dump(config, f)

    # Hooks called periodically during training.
    report_progress = periodic_actions.ReportProgress(
        num_train_steps=config.num_train_steps, writer=writer
    )
    profile = periodic_actions.Profile(
        logdir=workdir,
        num_profile_steps=5,
    )
    hooks = [report_progress, profile]

    # We will record the best model seen during training.
    best_state = state
    min_val_loss = jnp.inf

    # Begin training loop.
    logging.info("Starting training.")
    train_metrics = None
    for step in range(initial_step, config.num_train_steps + 1):
        # Perform one step of training.
        with jax.profiler.StepTraceAnnotation("train_step", step_num=step):
            graphs = next(train_iter)
            graphs = datatypes.Fragment.from_graphstuple(graphs)
            state, batch_metrics = train_step(
                state,
                graphs,
                loss_kwargs=config.loss_kwargs,
            )

        # Update metrics.
        if train_metrics is None:
            train_metrics = batch_metrics
        else:
            train_metrics = train_metrics.merge(batch_metrics)

        # Quick indication that training is happening.
        logging.log_first_n(logging.INFO, "Finished training step %d.", 10, step)
        for hook in hooks:
            hook(step)

        # Log, if required.
        is_last_step = step == config.num_train_steps
        if step % config.log_every_steps == 0 or is_last_step:
            writer.write_scalars(
                step, add_prefix_to_keys(train_metrics.compute(), "train")
            )
            train_metrics = None

        # Evaluate on validation and test splits, if required.
        if step % config.eval_every_steps == 0 or is_last_step:
            # Evaluate with the current set of parameters.
            eval_state = eval_state.replace(params=state.params)

            splits = ["val", "test"]
            with report_progress.timed("eval"):
                rng, eval_rng = jax.random.split(rng)
                eval_metrics = evaluate_model(
                    eval_state,
                    datasets,
                    splits,
                    eval_rng,
                    config.loss_kwargs,
                    config.num_eval_steps,
                )
            for split in splits:
                eval_metrics[split] = eval_metrics[split].compute()
                writer.write_scalars(
                    step, add_prefix_to_keys(eval_metrics[split], split)
                )

            # Note best state seen so far.
            # Best state is defined as the state with the lowest validation loss.
            if eval_metrics["val"]["total_loss"] < min_val_loss:
                min_val_loss = eval_metrics["val"]["total_loss"]
                best_state = state
                metrics_for_best_state = eval_metrics

                # Checkpoint the best state and corresponding metrics seen during training.
                # Save pickled parameters for easy access during evaluation.
                with report_progress.timed("checkpoint"):
                    with open(pickled_params_file, "wb") as f:
                        pickle.dump(best_state.params, f)
                    ckpt.save(
                        {
                            "best_state": best_state,
                            "metrics_for_best_state": metrics_for_best_state,
                        }
                    )

    return best_state<|MERGE_RESOLUTION|>--- conflicted
+++ resolved
@@ -218,30 +218,6 @@
             preds.position_coeffs.irreps.dim,
         )
 
-<<<<<<< HEAD
-        position_coeffs_arr = jnp.where(
-            graph_mask[:, None, None], preds.position_coeffs.array, 0
-        )
-        position_coeffs = e3nn.IrrepsArray(
-            preds.position_coeffs.irreps, position_coeffs_arr
-        )
-
-        # Compute the position signal projected to a spherical grid for each radius.
-        position_signal = e3nn.to_s2grid(
-            position_coeffs,
-            res_beta,
-            res_alpha,
-            quadrature="gausslegendre",
-            normalization="integral",
-            p_val=1,
-            p_arg=-1,
-        )
-
-        # position_signal is of shape (num_graphs, num_radii, res_beta, res_alpha)
-        assert position_signal.shape == (num_graphs, num_radii, res_beta, res_alpha)
-
-=======
->>>>>>> 4169f837
         # Integrate the position signal over each sphere to get the normalizing factors for the radii.
         # For numerical stability, we subtract out the maximum value over all spheres before exponentiating.
         position_max = jnp.max(
