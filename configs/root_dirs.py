--- conflicted
+++ resolved
@@ -12,13 +12,10 @@
         return f"/data/NFS/radish/symphony/root_dirs/{dataset}"
     if hostname == "potato.mit.edu":
         return f"/radish/symphony/root_dirs/{dataset}"
-<<<<<<< HEAD
     if hostname == "eofe10.mit.edu":
         return f"/pool001/songk/root_dirs/{dataset}"
-=======
     if hostname[-23:] == "delta.ncsa.illinois.edu":
         return f"/projects/bbyc/symphony/root_dirs/{dataset}"
->>>>>>> 9cbecb62
     if username == "ameyad":
         return f"/Users/ameyad/Documents/spherical-harmonic-net/root_dirs/{dataset}"
     if username == "songk":
