--- conflicted
+++ resolved
@@ -8,19 +8,11 @@
 def get_embedder_config() -> ml_collections.ConfigDict:
     config = ml_collections.ConfigDict()
     config.model = "NequIP"
-<<<<<<< HEAD
-    config.num_channels = 32
-    config.r_max = 3.0
-    config.avg_num_neighbors = 400.0  # NequIP is not properly normalized.
-    config.num_interactions = 2
-    config.max_ell = 1
-=======
     config.num_channels = 64
     config.r_max = 5
     config.avg_num_neighbors = 300.0  # NequIP is not properly normalized.
     config.num_interactions = 3
     config.max_ell = 5
->>>>>>> 1c750a32
     config.even_activation = "swish"
     config.odd_activation = "tanh"
     config.mlp_activation = "swish"
