--- conflicted
+++ resolved
@@ -76,9 +76,5 @@
     config.target_position_predictor.radial_mlp_num_layers = 2
     config.target_position_predictor.radial_mlp_activation = "swish"
 
-<<<<<<< HEAD
-    config.position_denoiser = ml_collections.ConfigDict()
-=======
     config.position_updater = ml_collections.ConfigDict()
->>>>>>> d8092fdf
     return config